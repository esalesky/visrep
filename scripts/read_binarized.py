--- conflicted
+++ resolved
@@ -6,11 +6,7 @@
 
 import argparse
 
-<<<<<<< HEAD
-from fairseq.data import data_utils, Dictionary, indexed_dataset
-=======
 from fairseq.data import Dictionary, data_utils, indexed_dataset
->>>>>>> 5ac5e8a2
 
 
 def get_parser():
@@ -36,29 +32,17 @@
         args.input,
         dictionary,
         dataset_impl=args.dataset_impl,
-<<<<<<< HEAD
-        default='lazy',
-=======
         default="lazy",
->>>>>>> 5ac5e8a2
     )
 
     for tensor_line in dataset:
         if dictionary is None:
-<<<<<<< HEAD
-            line = ' '.join([str(int(x)) for x in tensor_line])
-=======
             line = " ".join([str(int(x)) for x in tensor_line])
->>>>>>> 5ac5e8a2
         else:
             line = dictionary.string(tensor_line)
 
         print(line)
 
 
-<<<<<<< HEAD
-if __name__ == '__main__':
-=======
 if __name__ == "__main__":
->>>>>>> 5ac5e8a2
     main()