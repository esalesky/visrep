# Copyright (c) Facebook, Inc. and its affiliates.
#
# This source code is licensed under the MIT license found in the
# LICENSE file in the root directory of this source tree.

import unittest

import tests.utils as test_utils
import torch
from fairseq.data import (
    BacktranslationDataset,
    LanguagePairDataset,
    TransformEosDataset,
)
from fairseq.sequence_generator import SequenceGenerator


class TestBacktranslationDataset(unittest.TestCase):
    def setUp(self):
        (
            self.tgt_dict,
            self.w1,
            self.w2,
            self.src_tokens,
            self.src_lengths,
            self.model,
        ) = test_utils.sequence_generator_setup()

        dummy_src_samples = self.src_tokens

        self.tgt_dataset = test_utils.TestDataset(data=dummy_src_samples)
        self.cuda = torch.cuda.is_available()

    def _backtranslation_dataset_helper(
        self,
        remove_eos_from_input_src,
        remove_eos_from_output_src,
    ):
        tgt_dataset = LanguagePairDataset(
            src=self.tgt_dataset,
            src_sizes=self.tgt_dataset.sizes,
            src_dict=self.tgt_dict,
            tgt=None,
            tgt_sizes=None,
            tgt_dict=None,
        )

        generator = SequenceGenerator(
<<<<<<< HEAD
=======
            [self.model],
>>>>>>> 5ac5e8a2
            tgt_dict=self.tgt_dict,
            max_len_a=0,
            max_len_b=200,
            beam_size=2,
            unk_penalty=0,
        )

        backtranslation_dataset = BacktranslationDataset(
            tgt_dataset=TransformEosDataset(
                dataset=tgt_dataset,
                eos=self.tgt_dict.eos(),
                # remove eos from the input src
                remove_eos_from_src=remove_eos_from_input_src,
            ),
            src_dict=self.tgt_dict,
            backtranslation_fn=(
                lambda sample: generator.generate([self.model], sample)
            ),
            output_collater=TransformEosDataset(
                dataset=tgt_dataset,
                eos=self.tgt_dict.eos(),
                # if we remove eos from the input src, then we need to add it
                # back to the output tgt
                append_eos_to_tgt=remove_eos_from_input_src,
                remove_eos_from_src=remove_eos_from_output_src,
            ).collater,
            cuda=self.cuda,
        )
        dataloader = torch.utils.data.DataLoader(
            backtranslation_dataset,
            batch_size=2,
            collate_fn=backtranslation_dataset.collater,
        )
        backtranslation_batch_result = next(iter(dataloader))

        eos, pad, w1, w2 = self.tgt_dict.eos(), self.tgt_dict.pad(), self.w1, self.w2

        # Note that we sort by src_lengths and add left padding, so actually
        # ids will look like: [1, 0]
        expected_src = torch.LongTensor([[w1, w2, w1, eos], [pad, pad, w1, eos]])
        if remove_eos_from_output_src:
            expected_src = expected_src[:, :-1]
        expected_tgt = torch.LongTensor([[w1, w2, eos], [w1, w2, eos]])
        generated_src = backtranslation_batch_result["net_input"]["src_tokens"]
        tgt_tokens = backtranslation_batch_result["target"]

        self.assertTensorEqual(expected_src, generated_src)
        self.assertTensorEqual(expected_tgt, tgt_tokens)

    def test_backtranslation_dataset_no_eos_in_output_src(self):
        self._backtranslation_dataset_helper(
            remove_eos_from_input_src=False,
            remove_eos_from_output_src=True,
        )

    def test_backtranslation_dataset_with_eos_in_output_src(self):
        self._backtranslation_dataset_helper(
            remove_eos_from_input_src=False,
            remove_eos_from_output_src=False,
        )

    def test_backtranslation_dataset_no_eos_in_input_src(self):
        self._backtranslation_dataset_helper(
            remove_eos_from_input_src=True,
            remove_eos_from_output_src=False,
        )

    def assertTensorEqual(self, t1, t2):
        self.assertEqual(t1.size(), t2.size(), "size mismatch")
        self.assertEqual(t1.ne(t2).long().sum(), 0)


if __name__ == "__main__":
    unittest.main()<|MERGE_RESOLUTION|>--- conflicted
+++ resolved
@@ -46,10 +46,7 @@
         )
 
         generator = SequenceGenerator(
-<<<<<<< HEAD
-=======
             [self.model],
->>>>>>> 5ac5e8a2
             tgt_dict=self.tgt_dict,
             max_len_a=0,
             max_len_b=200,
