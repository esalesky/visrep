# Copyright (c) Facebook, Inc. and its affiliates.
#
# This source code is licensed under the MIT license found in the
# LICENSE file in the root directory of this source tree.

import contextlib
import logging
import json
import os
import random
import sys
import tempfile
import unittest
from io import StringIO
from typing import List, Dict
import torch
from fairseq import options
from fairseq_cli import eval_lm, train, validate
from tests.utils import (
    create_dummy_data,
    generate_main,
    preprocess_lm_data,
    preprocess_summarization_data,
    preprocess_translation_data,
    train_translation_model,
)


<<<<<<< HEAD
import preprocess
import train
import generate
import interactive
import eval_lm
import validate
=======
try:
    import transformers  # noqa

    has_hf_transformers = True
except ImportError:
    has_hf_transformers = False
>>>>>>> 5ac5e8a2


class TestTranslation(unittest.TestCase):
    def setUp(self):
        logging.disable(logging.CRITICAL)

    def tearDown(self):
        logging.disable(logging.NOTSET)

    def test_fconv(self):
        with contextlib.redirect_stdout(StringIO()):
            with tempfile.TemporaryDirectory("test_fconv") as data_dir:
                create_dummy_data(data_dir)
                preprocess_translation_data(data_dir)
                train_translation_model(data_dir, "fconv_iwslt_de_en")
                generate_main(data_dir)

    def test_raw(self):
        with contextlib.redirect_stdout(StringIO()):
<<<<<<< HEAD
            with tempfile.TemporaryDirectory('test_fconv_raw') as data_dir:
                create_dummy_data(data_dir)
                preprocess_translation_data(data_dir, ['--dataset-impl', 'raw'])
                train_translation_model(data_dir, 'fconv_iwslt_de_en', ['--dataset-impl', 'raw'])
                generate_main(data_dir, ['--dataset-impl', 'raw'])

    def test_fp16(self):
        with contextlib.redirect_stdout(StringIO()):
            with tempfile.TemporaryDirectory('test_fp16') as data_dir:
=======
            with tempfile.TemporaryDirectory("test_fconv_raw") as data_dir:
>>>>>>> 5ac5e8a2
                create_dummy_data(data_dir)
                preprocess_translation_data(data_dir, ["--dataset-impl", "raw"])
                train_translation_model(
                    data_dir, "fconv_iwslt_de_en", ["--dataset-impl", "raw"]
                )
                generate_main(data_dir, ["--dataset-impl", "raw"])

    def test_update_freq(self):
        with contextlib.redirect_stdout(StringIO()):
            with tempfile.TemporaryDirectory("test_update_freq") as data_dir:
                create_dummy_data(data_dir)
                preprocess_translation_data(data_dir)
                train_translation_model(
                    data_dir, "fconv_iwslt_de_en", ["--update-freq", "3"]
                )
                generate_main(data_dir)

    def test_max_positions(self):
        with contextlib.redirect_stdout(StringIO()):
            with tempfile.TemporaryDirectory("test_max_positions") as data_dir:
                create_dummy_data(data_dir)
                preprocess_translation_data(data_dir)
                with self.assertRaises(Exception) as context:
                    train_translation_model(
                        data_dir,
                        "fconv_iwslt_de_en",
                        ["--max-target-positions", "5"],
                    )
                self.assertTrue(
                    "skip this example with --skip-invalid-size-inputs-valid-test"
                    in str(context.exception)
                )
                train_translation_model(
                    data_dir,
                    "fconv_iwslt_de_en",
                    [
                        "--max-target-positions",
                        "5",
                        "--skip-invalid-size-inputs-valid-test",
                    ],
                )
                with self.assertRaises(Exception) as context:
                    generate_main(data_dir)
                generate_main(data_dir, ["--skip-invalid-size-inputs-valid-test"])

    def test_generation(self):
        with contextlib.redirect_stdout(StringIO()):
            with tempfile.TemporaryDirectory("test_sampling") as data_dir:
                create_dummy_data(data_dir)
                preprocess_translation_data(data_dir)
<<<<<<< HEAD
                train_translation_model(data_dir, 'fconv_iwslt_de_en')
                generate_main(data_dir, [
                    '--sampling',
                    '--temperature', '2',
                    '--beam', '2',
                    '--nbest', '2',
                ])
                generate_main(data_dir, [
                    '--sampling',
                    '--sampling-topk', '3',
                    '--beam', '2',
                    '--nbest', '2',
                ])
                generate_main(data_dir, [
                    '--sampling',
                    '--sampling-topp', '0.2',
                    '--beam', '2',
                    '--nbest', '2',
                ])
                generate_main(data_dir, ['--prefix-size', '2'])
=======
                train_translation_model(data_dir, "fconv_iwslt_de_en")
                generate_main(
                    data_dir,
                    [
                        "--sampling",
                        "--temperature",
                        "2",
                        "--beam",
                        "2",
                        "--nbest",
                        "2",
                    ],
                )
                generate_main(
                    data_dir,
                    [
                        "--sampling",
                        "--sampling-topk",
                        "3",
                        "--beam",
                        "2",
                        "--nbest",
                        "2",
                    ],
                )
                generate_main(
                    data_dir,
                    [
                        "--sampling",
                        "--sampling-topp",
                        "0.2",
                        "--beam",
                        "2",
                        "--nbest",
                        "2",
                    ],
                )
                generate_main(
                    data_dir,
                    [
                        "--diversity-rate",
                        "0.5",
                        "--beam",
                        "6",
                    ],
                )
                with self.assertRaises(ValueError):
                    generate_main(
                        data_dir,
                        [
                            "--diverse-beam-groups",
                            "4",
                            "--match-source-len",
                        ],
                    )
                generate_main(data_dir, ["--prefix-size", "2"])
                generate_main(data_dir, ["--retain-dropout"])

    def test_eval_bleu(self):
        with contextlib.redirect_stdout(StringIO()):
            with tempfile.TemporaryDirectory("test_eval_bleu") as data_dir:
                create_dummy_data(data_dir)
                preprocess_translation_data(data_dir)
                train_translation_model(
                    data_dir,
                    "fconv_iwslt_de_en",
                    [
                        "--eval-bleu",
                        "--eval-bleu-print-samples",
                        "--eval-bleu-remove-bpe",
                        "--eval-bleu-detok",
                        "space",
                        "--eval-bleu-args",
                        '{"beam": 4, "min_len": 10}',
                    ],
                )
>>>>>>> 5ac5e8a2

    def test_lstm(self):
        with contextlib.redirect_stdout(StringIO()):
            with tempfile.TemporaryDirectory("test_lstm") as data_dir:
                create_dummy_data(data_dir)
                preprocess_translation_data(data_dir)
<<<<<<< HEAD
                train_translation_model(data_dir, 'lstm_wiseman_iwslt_de_en', [
                    '--encoder-layers', '2',
                    '--decoder-layers', '2',
                    '--encoder-embed-dim', '8',
                    '--decoder-embed-dim', '8',
                    '--decoder-out-embed-dim', '8',
                ])
=======
                train_translation_model(
                    data_dir,
                    "lstm_wiseman_iwslt_de_en",
                    [
                        "--encoder-layers",
                        "2",
                        "--decoder-layers",
                        "2",
                        "--encoder-embed-dim",
                        "8",
                        "--decoder-embed-dim",
                        "8",
                        "--decoder-out-embed-dim",
                        "8",
                    ],
                )
>>>>>>> 5ac5e8a2
                generate_main(data_dir)

    def test_lstm_bidirectional(self):
        with contextlib.redirect_stdout(StringIO()):
            with tempfile.TemporaryDirectory("test_lstm_bidirectional") as data_dir:
                create_dummy_data(data_dir)
                preprocess_translation_data(data_dir)
<<<<<<< HEAD
                train_translation_model(data_dir, 'lstm', [
                    '--encoder-layers', '2',
                    '--encoder-bidirectional',
                    '--encoder-hidden-size', '16',
                    '--encoder-embed-dim', '8',
                    '--decoder-embed-dim', '8',
                    '--decoder-out-embed-dim', '8',
                    '--decoder-layers', '2',
                ])
=======
                train_translation_model(
                    data_dir,
                    "lstm",
                    [
                        "--encoder-layers",
                        "2",
                        "--encoder-bidirectional",
                        "--encoder-hidden-size",
                        "16",
                        "--encoder-embed-dim",
                        "8",
                        "--decoder-embed-dim",
                        "8",
                        "--decoder-out-embed-dim",
                        "8",
                        "--decoder-layers",
                        "2",
                    ],
                )
>>>>>>> 5ac5e8a2
                generate_main(data_dir)

    def test_transformer(self):
        with contextlib.redirect_stdout(StringIO()):
            with tempfile.TemporaryDirectory("test_transformer") as data_dir:
                create_dummy_data(data_dir)
                preprocess_translation_data(data_dir)
<<<<<<< HEAD
                train_translation_model(data_dir, 'transformer_iwslt_de_en', [
                    '--encoder-layers', '2',
                    '--decoder-layers', '2',
                    '--encoder-embed-dim', '8',
                    '--decoder-embed-dim', '8',
                ], run_validation=True)
                generate_main(data_dir)

    def test_transformer_cross_self_attention(self):
        with contextlib.redirect_stdout(StringIO()):
            with tempfile.TemporaryDirectory('test_transformer_cross_self_attention') as data_dir:
                create_dummy_data(data_dir)
                preprocess_translation_data(data_dir)
                train_translation_model(data_dir, 'transformer_iwslt_de_en', [
                    '--encoder-layers', '2',
                    '--decoder-layers', '2',
                    '--encoder-embed-dim', '8',
                    '--decoder-embed-dim', '8',
                    '--decoder-embed-dim', '8',
                    '--no-cross-attention',
                    '--cross-self-attention',
                    '--layer-wise-attention',
                ], run_validation=True)
                generate_main(data_dir, extra_flags=[])

=======
                train_translation_model(
                    data_dir,
                    "transformer_iwslt_de_en",
                    [
                        "--encoder-layers",
                        "2",
                        "--decoder-layers",
                        "2",
                        "--encoder-embed-dim",
                        "8",
                        "--decoder-embed-dim",
                        "8",
                    ],
                    run_validation=True,
                )
                generate_main(data_dir)

    def test_multilingual_transformer(self):
        # test with all combinations of encoder/decoder lang tokens
        encoder_langtok_flags = [
            [],
            ["--encoder-langtok", "src"],
            ["--encoder-langtok", "tgt"],
        ]
        decoder_langtok_flags = [[], ["--decoder-langtok"]]
        with contextlib.redirect_stdout(StringIO()):
            for i in range(len(encoder_langtok_flags)):
                for j in range(len(decoder_langtok_flags)):
                    enc_ltok_flag = encoder_langtok_flags[i]
                    dec_ltok_flag = decoder_langtok_flags[j]
                    with tempfile.TemporaryDirectory(
                        f"test_multilingual_transformer_{i}_{j}"
                    ) as data_dir:
                        create_dummy_data(data_dir)
                        preprocess_translation_data(data_dir)
                        train_translation_model(
                            data_dir,
                            arch="multilingual_transformer",
                            task="multilingual_translation",
                            extra_flags=[
                                "--encoder-layers",
                                "2",
                                "--decoder-layers",
                                "2",
                                "--encoder-embed-dim",
                                "8",
                                "--decoder-embed-dim",
                                "8",
                            ]
                            + enc_ltok_flag
                            + dec_ltok_flag,
                            lang_flags=["--lang-pairs", "in-out,out-in"],
                            run_validation=True,
                            extra_valid_flags=enc_ltok_flag + dec_ltok_flag,
                        )
                        generate_main(
                            data_dir,
                            extra_flags=[
                                "--task",
                                "multilingual_translation",
                                "--lang-pairs",
                                "in-out,out-in",
                                "--source-lang",
                                "in",
                                "--target-lang",
                                "out",
                            ]
                            + enc_ltok_flag
                            + dec_ltok_flag,
                        )

    @unittest.skipIf(
        sys.platform.lower() == "darwin", "skip latent depth test on MacOS"
    )
    def test_multilingual_translation_latent_depth(self):
        # test with latent depth in encoder, decoder, or both
        encoder_latent_layer = [[], ["--encoder-latent-layer"]]
        decoder_latent_layer = [[], ["--decoder-latent-layer"]]
        with contextlib.redirect_stdout(StringIO()):
            for i in range(len(encoder_latent_layer)):
                for j in range(len(decoder_latent_layer)):
                    if i == 0 and j == 0:
                        continue
                    enc_ll_flag = encoder_latent_layer[i]
                    dec_ll_flag = decoder_latent_layer[j]
                    with tempfile.TemporaryDirectory(
                        f"test_multilingual_translation_latent_depth_{i}_{j}"
                    ) as data_dir:
                        create_dummy_data(data_dir)
                        preprocess_translation_data(
                            data_dir, extra_flags=["--joined-dictionary"]
                        )
                        train_translation_model(
                            data_dir,
                            arch="latent_multilingual_transformer",
                            task="multilingual_translation_latent_depth",
                            extra_flags=[
                                "--user-dir",
                                "examples/latent_depth/latent_depth_src",
                                "--encoder-layers",
                                "2",
                                "--decoder-layers",
                                "2",
                                "--encoder-embed-dim",
                                "8",
                                "--decoder-embed-dim",
                                "8",
                                "--share-encoders",
                                "--share-decoders",
                                "--sparsity-weight",
                                "0.1",
                            ]
                            + enc_ll_flag
                            + dec_ll_flag,
                            lang_flags=["--lang-pairs", "in-out,out-in"],
                            run_validation=True,
                            extra_valid_flags=[
                                "--user-dir",
                                "examples/latent_depth/latent_depth_src",
                            ]
                            + enc_ll_flag
                            + dec_ll_flag,
                        )
                        generate_main(
                            data_dir,
                            extra_flags=[
                                "--user-dir",
                                "examples/latent_depth/latent_depth_src",
                                "--task",
                                "multilingual_translation_latent_depth",
                                "--lang-pairs",
                                "in-out,out-in",
                                "--source-lang",
                                "in",
                                "--target-lang",
                                "out",
                            ]
                            + enc_ll_flag
                            + dec_ll_flag,
                        )

    def test_translation_multi_simple_epoch(self):
        # test with all combinations of encoder/decoder lang tokens
        encoder_langtok_flags = [
            [],
            ["--encoder-langtok", "src"],
            ["--encoder-langtok", "tgt"],
        ]
        decoder_langtok_flags = [[], ["--decoder-langtok"]]
        with contextlib.redirect_stdout(StringIO()):
            for i in range(len(encoder_langtok_flags)):
                for j in range(len(decoder_langtok_flags)):
                    enc_ltok_flag = encoder_langtok_flags[i]
                    dec_ltok_flag = decoder_langtok_flags[j]
                    with tempfile.TemporaryDirectory(
                        f"test_translation_multi_simple_epoch_{i}_{j}"
                    ) as data_dir:
                        create_dummy_data(data_dir)
                        preprocess_translation_data(
                            data_dir, extra_flags=["--joined-dictionary"]
                        )
                        train_translation_model(
                            data_dir,
                            arch="transformer",
                            task="translation_multi_simple_epoch",
                            extra_flags=[
                                "--encoder-layers",
                                "2",
                                "--decoder-layers",
                                "2",
                                "--encoder-embed-dim",
                                "8",
                                "--decoder-embed-dim",
                                "8",
                                "--sampling-method",
                                "temperature",
                                "--sampling-temperature",
                                "1.5",
                                "--virtual-epoch-size",
                                "1000",
                            ]
                            + enc_ltok_flag
                            + dec_ltok_flag,
                            lang_flags=["--lang-pairs", "in-out,out-in"],
                            run_validation=True,
                            extra_valid_flags=enc_ltok_flag + dec_ltok_flag,
                        )
                        generate_main(
                            data_dir,
                            extra_flags=[
                                "--task",
                                "translation_multi_simple_epoch",
                                "--lang-pairs",
                                "in-out,out-in",
                                "--source-lang",
                                "in",
                                "--target-lang",
                                "out",
                            ]
                            + enc_ltok_flag
                            + dec_ltok_flag,
                        )

    def test_translation_multi_simple_epoch_no_vepoch(self):
        # test with all combinations of encoder/decoder lang tokens
        with contextlib.redirect_stdout(StringIO()):
            enc_ltok_flag = ["--encoder-langtok", "src"]
            dec_ltok_flag = ["--decoder-langtok"]
            with tempfile.TemporaryDirectory(
                "test_translation_multi_simple_epoch_dict"
            ) as data_dir:
                create_dummy_data(data_dir)
                preprocess_translation_data(data_dir, extra_flags=[])
                train_translation_model(
                    data_dir,
                    arch="transformer",
                    task="translation_multi_simple_epoch",
                    extra_flags=[
                        "--encoder-layers",
                        "2",
                        "--decoder-layers",
                        "2",
                        "--encoder-embed-dim",
                        "8",
                        "--decoder-embed-dim",
                        "8",
                        "--sampling-method",
                        "temperature",
                        "--sampling-temperature",
                        "1.5",
                    ]
                    + enc_ltok_flag
                    + dec_ltok_flag,
                    lang_flags=["--lang-pairs", "in-out"],
                    run_validation=True,
                    extra_valid_flags=enc_ltok_flag + dec_ltok_flag,
                )
                generate_main(
                    data_dir,
                    extra_flags=[
                        "--task",
                        "translation_multi_simple_epoch",
                        "--lang-pairs",
                        "in-out",
                        "--source-lang",
                        "in",
                        "--target-lang",
                        "out",
                    ]
                    + enc_ltok_flag
                    + dec_ltok_flag,
                )

    def test_translation_multi_simple_epoch_dicts(self):
        # test with all combinations of encoder/decoder lang tokens
        with contextlib.redirect_stdout(StringIO()):
            enc_ltok_flag = ["--encoder-langtok", "src"]
            dec_ltok_flag = ["--decoder-langtok"]
            with tempfile.TemporaryDirectory(
                "test_translation_multi_simple_epoch_dict"
            ) as data_dir:
                create_dummy_data(data_dir)
                preprocess_translation_data(data_dir, extra_flags=[])
                train_translation_model(
                    data_dir,
                    arch="transformer",
                    task="translation_multi_simple_epoch",
                    extra_flags=[
                        "--encoder-layers",
                        "2",
                        "--decoder-layers",
                        "2",
                        "--encoder-embed-dim",
                        "8",
                        "--decoder-embed-dim",
                        "8",
                        "--sampling-method",
                        "temperature",
                        "--sampling-temperature",
                        "1.5",
                        "--virtual-epoch-size",
                        "1000",
                    ]
                    + enc_ltok_flag
                    + dec_ltok_flag,
                    lang_flags=["--lang-pairs", "in-out"],
                    run_validation=True,
                    extra_valid_flags=enc_ltok_flag + dec_ltok_flag,
                )
                generate_main(
                    data_dir,
                    extra_flags=[
                        "--task",
                        "translation_multi_simple_epoch",
                        "--lang-pairs",
                        "in-out",
                        "--source-lang",
                        "in",
                        "--target-lang",
                        "out",
                    ]
                    + enc_ltok_flag
                    + dec_ltok_flag,
                )

    def test_translation_multi_simple_epoch_src_tgt_dict_spec(self):
        # test the specification of explicit --src-dict and --tgt-dict
        with contextlib.redirect_stdout(StringIO()):
            enc_ltok_flag = ["--encoder-langtok", "src"]
            dec_ltok_flag = ["--decoder-langtok"]
            with tempfile.TemporaryDirectory(
                "test_translation_multi_simple_epoch_dict"
            ) as data_dir:
                create_dummy_data(data_dir)
                preprocess_translation_data(data_dir, extra_flags=[])
                train_translation_model(
                    data_dir,
                    arch="transformer",
                    task="translation_multi_simple_epoch",
                    extra_flags=[
                        "--source-dict",
                        f"{data_dir}/dict.in.txt",
                        "--target-dict",
                        f"{data_dir}/dict.out.txt",
                        "--encoder-layers",
                        "2",
                        "--decoder-layers",
                        "2",
                        "--encoder-embed-dim",
                        "8",
                        "--decoder-embed-dim",
                        "8",
                        "--sampling-method",
                        "temperature",
                        "--sampling-temperature",
                        "1.5",
                        "--virtual-epoch-size",
                        "1000",
                    ]
                    + enc_ltok_flag
                    + dec_ltok_flag,
                    lang_flags=["--lang-pairs", "in-out"],
                    run_validation=True,
                    extra_valid_flags=enc_ltok_flag + dec_ltok_flag,
                )
                generate_main(
                    data_dir,
                    extra_flags=[
                        "--task",
                        "translation_multi_simple_epoch",
                        "--lang-pairs",
                        "in-out",
                        "--source-lang",
                        "in",
                        "--target-lang",
                        "out",
                    ]
                    + enc_ltok_flag
                    + dec_ltok_flag,
                )

    def test_transformer_cross_self_attention(self):
        with contextlib.redirect_stdout(StringIO()):
            with tempfile.TemporaryDirectory(
                "test_transformer_cross_self_attention"
            ) as data_dir:
                create_dummy_data(data_dir)
                preprocess_translation_data(data_dir)
                train_translation_model(
                    data_dir,
                    "transformer_iwslt_de_en",
                    [
                        "--encoder-layers",
                        "2",
                        "--decoder-layers",
                        "2",
                        "--encoder-embed-dim",
                        "8",
                        "--decoder-embed-dim",
                        "8",
                        "--decoder-embed-dim",
                        "8",
                        "--no-cross-attention",
                        "--cross-self-attention",
                    ],
                    run_validation=True,
                )
                generate_main(data_dir, extra_flags=[])

    def test_transformer_pointer_generator(self):
        with contextlib.redirect_stdout(StringIO()):
            with tempfile.TemporaryDirectory(
                "test_transformer_pointer_generator"
            ) as data_dir:
                create_dummy_data(data_dir)
                preprocess_summarization_data(data_dir)
                train_translation_model(
                    data_dir,
                    "transformer_pointer_generator",
                    extra_flags=[
                        "--user-dir",
                        "examples/pointer_generator/pointer_generator_src",
                        "--encoder-layers",
                        "2",
                        "--decoder-layers",
                        "2",
                        "--encoder-embed-dim",
                        "8",
                        "--decoder-embed-dim",
                        "8",
                        "--alignment-layer",
                        "-1",
                        "--alignment-heads",
                        "1",
                        "--source-position-markers",
                        "0",
                    ],
                    run_validation=True,
                    extra_valid_flags=[
                        "--user-dir",
                        "examples/pointer_generator/pointer_generator_src",
                    ],
                )
                generate_main(
                    data_dir,
                    extra_flags=[
                        "--user-dir",
                        "examples/pointer_generator/pointer_generator_src",
                    ],
                )

>>>>>>> 5ac5e8a2
    def test_lightconv(self):
        with contextlib.redirect_stdout(StringIO()):
            with tempfile.TemporaryDirectory("test_lightconv") as data_dir:
                create_dummy_data(data_dir)
                preprocess_translation_data(data_dir)
<<<<<<< HEAD
                train_translation_model(data_dir, 'lightconv_iwslt_de_en', [
                    '--encoder-conv-type', 'lightweight',
                    '--decoder-conv-type', 'lightweight',
                    '--encoder-embed-dim', '8',
                    '--decoder-embed-dim', '8',
                ])
=======
                train_translation_model(
                    data_dir,
                    "lightconv_iwslt_de_en",
                    [
                        "--encoder-conv-type",
                        "lightweight",
                        "--decoder-conv-type",
                        "lightweight",
                        "--encoder-embed-dim",
                        "8",
                        "--decoder-embed-dim",
                        "8",
                    ],
                )
>>>>>>> 5ac5e8a2
                generate_main(data_dir)

    def test_dynamicconv(self):
        with contextlib.redirect_stdout(StringIO()):
            with tempfile.TemporaryDirectory("test_dynamicconv") as data_dir:
                create_dummy_data(data_dir)
                preprocess_translation_data(data_dir)
<<<<<<< HEAD
                train_translation_model(data_dir, 'lightconv_iwslt_de_en', [
                    '--encoder-conv-type', 'dynamic',
                    '--decoder-conv-type', 'dynamic',
                    '--encoder-embed-dim', '8',
                    '--decoder-embed-dim', '8',
                ])
                generate_main(data_dir)

    def test_levenshtein_transformer(self):
        with contextlib.redirect_stdout(StringIO()):
            with tempfile.TemporaryDirectory('test_levenshtein_transformer') as data_dir:
                create_dummy_data(data_dir)
                preprocess_translation_data(data_dir)
                train_translation_model(data_dir, 'levenshtein_transformer', [
                    '--apply-bert-init', '--early-exit', '6,6,6',
                    '--criterion', 'nat_loss'
                ], task='translation_lev')
                generate_main(data_dir)

    def test_nonautoregressive_transformer(self):
        with contextlib.redirect_stdout(StringIO()):
            with tempfile.TemporaryDirectory('test_nonautoregressive_transformer') as data_dir:
                create_dummy_data(data_dir)
                preprocess_translation_data(data_dir)
                train_translation_model(data_dir, 'nonautoregressive_transformer', [
                    '--apply-bert-init', '--src-embedding-copy', '--criterion',
                    'nat_loss', '--noise', 'full_mask', '--pred-length-offset',
                    '--length-loss-factor', '0.1'
                ], task='translation_lev')
                generate_main(data_dir)

    def test_iterative_nonautoregressive_transformer(self):
        with contextlib.redirect_stdout(StringIO()):
            with tempfile.TemporaryDirectory('test_iterative_nonautoregressive_transformer') as data_dir:
                create_dummy_data(data_dir)
                preprocess_translation_data(data_dir)
                train_translation_model(data_dir, 'iterative_nonautoregressive_transformer', [
                    '--apply-bert-init', '--src-embedding-copy', '--criterion',
                    'nat_loss', '--noise', 'full_mask', '--stochastic-approx',
                    '--dae-ratio', '0.5', '--train-step', '3'
                ], task='translation_lev')
                generate_main(data_dir)

    def test_insertion_transformer(self):
        with contextlib.redirect_stdout(StringIO()):
            with tempfile.TemporaryDirectory('test_insertion_transformer') as data_dir:
                create_dummy_data(data_dir)
                preprocess_translation_data(data_dir)
                train_translation_model(data_dir, 'insertion_transformer', [
                    '--apply-bert-init', '--criterion', 'nat_loss', '--noise',
                    'random_mask'
                ], task='translation_lev')
                generate_main(data_dir)

    def test_mixture_of_experts(self):
        with contextlib.redirect_stdout(StringIO()):
            with tempfile.TemporaryDirectory('test_moe') as data_dir:
                create_dummy_data(data_dir)
                preprocess_translation_data(data_dir)
                train_translation_model(data_dir, 'transformer_iwslt_de_en', [
                    '--task', 'translation_moe',
                    '--method', 'hMoElp',
                    '--mean-pool-gating-network',
                    '--num-experts', '3',
                    '--encoder-layers', '2',
                    '--decoder-layers', '2',
                    '--encoder-embed-dim', '8',
                    '--decoder-embed-dim', '8',
                ])
                generate_main(data_dir, [
                    '--task', 'translation_moe',
                    '--method', 'hMoElp',
                    '--mean-pool-gating-network',
                    '--num-experts', '3',
                    '--gen-expert', '0'
                ])

    def test_alignment(self):
        with contextlib.redirect_stdout(StringIO()):
            with tempfile.TemporaryDirectory('test_alignment') as data_dir:
                create_dummy_data(data_dir, alignment=True)
                preprocess_translation_data(data_dir, ['--align-suffix', 'align'])
                train_translation_model(
                    data_dir,
                    'transformer_align',
                    [
                        '--encoder-layers', '2',
                        '--decoder-layers', '2',
                        '--encoder-embed-dim', '8',
                        '--decoder-embed-dim', '8',
                        '--load-alignments',
                        '--alignment-layer', '1',
                        '--criterion', 'label_smoothed_cross_entropy_with_alignment'
=======
                train_translation_model(
                    data_dir,
                    "lightconv_iwslt_de_en",
                    [
                        "--encoder-conv-type",
                        "dynamic",
                        "--decoder-conv-type",
                        "dynamic",
                        "--encoder-embed-dim",
                        "8",
                        "--decoder-embed-dim",
                        "8",
                    ],
                )
                generate_main(data_dir)

    def test_cmlm_transformer(self):
        with contextlib.redirect_stdout(StringIO()):
            with tempfile.TemporaryDirectory("test_cmlm_transformer") as data_dir:
                create_dummy_data(data_dir)
                preprocess_translation_data(data_dir, ["--joined-dictionary"])
                train_translation_model(
                    data_dir,
                    "cmlm_transformer",
                    [
                        "--apply-bert-init",
                        "--criterion",
                        "nat_loss",
                        "--noise",
                        "full_mask",
                        "--pred-length-offset",
                        "--length-loss-factor",
                        "0.1",
                    ],
                    task="translation_lev",
                )
                generate_main(
                    data_dir,
                    [
                        "--task",
                        "translation_lev",
                        "--iter-decode-max-iter",
                        "9",
                        "--iter-decode-eos-penalty",
                        "0",
                        "--print-step",
                    ],
                )

    def test_nonautoregressive_transformer(self):
        with contextlib.redirect_stdout(StringIO()):
            with tempfile.TemporaryDirectory(
                "test_nonautoregressive_transformer"
            ) as data_dir:
                create_dummy_data(data_dir)
                preprocess_translation_data(data_dir, ["--joined-dictionary"])
                train_translation_model(
                    data_dir,
                    "nonautoregressive_transformer",
                    [
                        "--apply-bert-init",
                        "--src-embedding-copy",
                        "--criterion",
                        "nat_loss",
                        "--noise",
                        "full_mask",
                        "--pred-length-offset",
                        "--length-loss-factor",
                        "0.1",
                    ],
                    task="translation_lev",
                )
                generate_main(
                    data_dir,
                    [
                        "--task",
                        "translation_lev",
                        "--iter-decode-max-iter",
                        "0",
                        "--iter-decode-eos-penalty",
                        "0",
                        "--print-step",
                    ],
                )

    # def test_nat_crf_transformer(self):
    #     with contextlib.redirect_stdout(StringIO()):
    #         with tempfile.TemporaryDirectory('test_nat_crf_transformer') as data_dir:
    #             create_dummy_data(data_dir)
    #             preprocess_translation_data(data_dir, ['--joined-dictionary'])
    #             train_translation_model(data_dir, 'nacrf_transformer', [
    #                 '--apply-bert-init', '--criterion',
    #                 'nat_loss', '--noise', 'full_mask', '--pred-length-offset',
    #                 '--length-loss-factor', '0.1',
    #                 '--word-ins-loss-factor', '0.5',
    #                 '--crf-lowrank-approx', '1',
    #                 '--crf-beam-approx', '1'
    #             ], task='translation_lev')
    #             generate_main(data_dir, [
    #                 '--task', 'translation_lev',
    #                 '--iter-decode-max-iter', '0',
    #                 '--iter-decode-eos-penalty', '0',
    #                 '--print-step',
    #             ])

    def test_iterative_nonautoregressive_transformer(self):
        with contextlib.redirect_stdout(StringIO()):
            with tempfile.TemporaryDirectory(
                "test_iterative_nonautoregressive_transformer"
            ) as data_dir:
                create_dummy_data(data_dir)
                preprocess_translation_data(data_dir, ["--joined-dictionary"])
                train_translation_model(
                    data_dir,
                    "iterative_nonautoregressive_transformer",
                    [
                        "--apply-bert-init",
                        "--src-embedding-copy",
                        "--criterion",
                        "nat_loss",
                        "--noise",
                        "full_mask",
                        "--stochastic-approx",
                        "--dae-ratio",
                        "0.5",
                        "--train-step",
                        "3",
                    ],
                    task="translation_lev",
                )
                generate_main(
                    data_dir,
                    [
                        "--task",
                        "translation_lev",
                        "--iter-decode-max-iter",
                        "9",
                        "--iter-decode-eos-penalty",
                        "0",
                        "--print-step",
                    ],
                )

    def test_insertion_transformer(self):
        with contextlib.redirect_stdout(StringIO()):
            with tempfile.TemporaryDirectory("test_insertion_transformer") as data_dir:
                create_dummy_data(data_dir)
                preprocess_translation_data(data_dir, ["--joined-dictionary"])
                train_translation_model(
                    data_dir,
                    "insertion_transformer",
                    [
                        "--apply-bert-init",
                        "--criterion",
                        "nat_loss",
                        "--noise",
                        "random_mask",
                    ],
                    task="translation_lev",
                )
                generate_main(
                    data_dir,
                    [
                        "--task",
                        "translation_lev",
                        "--iter-decode-max-iter",
                        "9",
                        "--iter-decode-eos-penalty",
                        "0",
                        "--print-step",
                    ],
                )

    def test_mixture_of_experts(self):
        with contextlib.redirect_stdout(StringIO()):
            with tempfile.TemporaryDirectory("test_moe") as data_dir:
                create_dummy_data(data_dir)
                preprocess_translation_data(data_dir)
                train_translation_model(
                    data_dir,
                    "transformer_iwslt_de_en",
                    [
                        "--task",
                        "translation_moe",
                        "--user-dir",
                        "examples/translation_moe/translation_moe_src",
                        "--method",
                        "hMoElp",
                        "--mean-pool-gating-network",
                        "--num-experts",
                        "3",
                        "--encoder-layers",
                        "2",
                        "--decoder-layers",
                        "2",
                        "--encoder-embed-dim",
                        "8",
                        "--decoder-embed-dim",
                        "8",
                    ],
                )
                generate_main(
                    data_dir,
                    [
                        "--task",
                        "translation_moe",
                        "--user-dir",
                        "examples/translation_moe/translation_moe_src",
                        "--method",
                        "hMoElp",
                        "--mean-pool-gating-network",
                        "--num-experts",
                        "3",
                        "--gen-expert",
                        "0",
                    ],
                )

    def test_alignment(self):
        with contextlib.redirect_stdout(StringIO()):
            with tempfile.TemporaryDirectory("test_alignment") as data_dir:
                create_dummy_data(data_dir, alignment=True)
                preprocess_translation_data(data_dir, ["--align-suffix", "align"])
                train_translation_model(
                    data_dir,
                    "transformer_align",
                    [
                        "--encoder-layers",
                        "2",
                        "--decoder-layers",
                        "2",
                        "--encoder-embed-dim",
                        "8",
                        "--decoder-embed-dim",
                        "8",
                        "--load-alignments",
                        "--alignment-layer",
                        "1",
                        "--criterion",
                        "label_smoothed_cross_entropy_with_alignment",
>>>>>>> 5ac5e8a2
                    ],
                    run_validation=True,
                )
                generate_main(data_dir)

<<<<<<< HEAD
=======
    def test_alignment_full_context(self):
        with contextlib.redirect_stdout(StringIO()):
            with tempfile.TemporaryDirectory("test_alignment") as data_dir:
                create_dummy_data(data_dir, alignment=True)
                preprocess_translation_data(data_dir, ["--align-suffix", "align"])
                train_translation_model(
                    data_dir,
                    "transformer_align",
                    [
                        "--encoder-layers",
                        "2",
                        "--decoder-layers",
                        "2",
                        "--encoder-embed-dim",
                        "8",
                        "--decoder-embed-dim",
                        "8",
                        "--load-alignments",
                        "--alignment-layer",
                        "1",
                        "--criterion",
                        "label_smoothed_cross_entropy_with_alignment",
                        "--full-context-alignment",
                    ],
                    run_validation=True,
                )
                generate_main(data_dir)

    def test_transformer_layerdrop(self):
        with contextlib.redirect_stdout(StringIO()):
            with tempfile.TemporaryDirectory("test_transformer_layerdrop") as data_dir:
                create_dummy_data(data_dir)
                preprocess_translation_data(data_dir)
                train_translation_model(
                    data_dir,
                    "transformer_iwslt_de_en",
                    [
                        "--encoder-layers",
                        "3",
                        "--decoder-layers",
                        "3",
                        "--encoder-embed-dim",
                        "8",
                        "--decoder-embed-dim",
                        "8",
                        "--encoder-layerdrop",
                        "0.01",
                        "--decoder-layerdrop",
                        "0.01",
                    ],
                )
                generate_main(data_dir)
                generate_main(
                    data_dir,
                    [
                        "--model-overrides",
                        "{'encoder_layers_to_keep':'0,2','decoder_layers_to_keep':'1'}",
                    ],
                )

>>>>>>> 5ac5e8a2

class TestStories(unittest.TestCase):
    def setUp(self):
        logging.disable(logging.CRITICAL)

    def tearDown(self):
        logging.disable(logging.NOTSET)

    def test_fconv_self_att_wp(self):
        with contextlib.redirect_stdout(StringIO()):
            with tempfile.TemporaryDirectory("test_fconv_self_att_wp") as data_dir:
                create_dummy_data(data_dir)
                preprocess_translation_data(data_dir)
                config = [
<<<<<<< HEAD
                    '--encoder-layers', '[(128, 3)] * 2',
                    '--decoder-layers', '[(128, 3)] * 2',
                    '--decoder-attention', 'True',
                    '--encoder-attention', 'False',
                    '--gated-attention', 'True',
                    '--self-attention', 'True',
                    '--project-input', 'True',
                    '--encoder-embed-dim', '8',
                    '--decoder-embed-dim', '8',
                    '--decoder-out-embed-dim', '8',
                    '--multihead-self-attention-nheads', '2'
=======
                    "--encoder-layers",
                    "[(128, 3)] * 2",
                    "--decoder-layers",
                    "[(128, 3)] * 2",
                    "--decoder-attention",
                    "True",
                    "--encoder-attention",
                    "False",
                    "--gated-attention",
                    "True",
                    "--self-attention",
                    "True",
                    "--project-input",
                    "True",
                    "--encoder-embed-dim",
                    "8",
                    "--decoder-embed-dim",
                    "8",
                    "--decoder-out-embed-dim",
                    "8",
                    "--multihead-self-attention-nheads",
                    "2",
>>>>>>> 5ac5e8a2
                ]
                train_translation_model(data_dir, "fconv_self_att_wp", config)
                generate_main(data_dir)

                # fusion model
                os.rename(
                    os.path.join(data_dir, "checkpoint_last.pt"),
                    os.path.join(data_dir, "pretrained.pt"),
                )
                config.extend(
                    [
                        "--pretrained",
                        "True",
                        "--pretrained-checkpoint",
                        os.path.join(data_dir, "pretrained.pt"),
                        "--save-dir",
                        os.path.join(data_dir, "fusion_model"),
                    ]
                )
                train_translation_model(data_dir, "fconv_self_att_wp", config)


class TestLanguageModeling(unittest.TestCase):
    def setUp(self):
        logging.disable(logging.CRITICAL)

    def tearDown(self):
        logging.disable(logging.NOTSET)

    def test_fconv_lm(self):
        with contextlib.redirect_stdout(StringIO()):
            with tempfile.TemporaryDirectory("test_fconv_lm") as data_dir:
                create_dummy_data(data_dir)
                preprocess_lm_data(data_dir)
<<<<<<< HEAD
                train_language_model(data_dir, 'fconv_lm', [
                    '--decoder-layers', '[(850, 3)] * 2 + [(1024,4)]',
                    '--decoder-embed-dim', '280',
                    '--optimizer', 'nag',
                    '--lr', '0.1',
                ])
                eval_lm_main(data_dir)

    def test_transformer_lm(self):
        with contextlib.redirect_stdout(StringIO()):
            with tempfile.TemporaryDirectory('test_transformer_lm') as data_dir:
                create_dummy_data(data_dir)
                preprocess_lm_data(data_dir)
                train_language_model(
                    data_dir, 'transformer_lm', ['--add-bos-token'], run_validation=True,
=======
                train_language_model(
                    data_dir,
                    "fconv_lm",
                    [
                        "--decoder-layers",
                        "[(850, 3)] * 2 + [(1024,4)]",
                        "--decoder-embed-dim",
                        "280",
                        "--optimizer",
                        "nag",
                        "--lr",
                        "0.1",
                    ],
>>>>>>> 5ac5e8a2
                )
                eval_lm_main(data_dir)
                generate_main(
                    data_dir,
                    [
                        "--task",
                        "language_modeling",
                        "--sample-break-mode",
                        "eos",
                        "--tokens-per-sample",
                        "500",
                    ],
                )

    def test_transformer_lm(self):
        with contextlib.redirect_stdout(StringIO()):
            with tempfile.TemporaryDirectory("test_transformer_lm") as data_dir:
                create_dummy_data(data_dir)
                preprocess_lm_data(data_dir)
                train_language_model(
                    data_dir,
                    "transformer_lm",
                    ["--add-bos-token"],
                    run_validation=True,
                )
                eval_lm_main(data_dir)
                eval_lm_main(data_dir, extra_flags=["--context-window", "25"])
                generate_main(
                    data_dir,
                    [
                        "--task",
                        "language_modeling",
                        "--sample-break-mode",
                        "eos",
                        "--tokens-per-sample",
                        "500",
                    ],
                )

<<<<<<< HEAD
class TestMaskedLanguageModel(unittest.TestCase):

    def test_legacy_masked_lm(self):
        with contextlib.redirect_stdout(StringIO()):
            with tempfile.TemporaryDirectory("test_legacy_mlm") as data_dir:
                create_dummy_data(data_dir)
                preprocess_lm_data(data_dir)
                train_legacy_masked_language_model(data_dir, "masked_lm")

    def _test_pretrained_masked_lm_for_translation(self, learned_pos_emb, encoder_only):
        with contextlib.redirect_stdout(StringIO()):
            with tempfile.TemporaryDirectory("test_mlm") as data_dir:
                create_dummy_data(data_dir)
                preprocess_lm_data(data_dir)
                train_legacy_masked_language_model(
                    data_dir,
                    arch="masked_lm",
                    extra_args=('--encoder-learned-pos',) if learned_pos_emb else ()
                )
                with tempfile.TemporaryDirectory(
                    "test_mlm_translation"
                ) as translation_dir:
                    create_dummy_data(translation_dir)
                    preprocess_translation_data(
                        translation_dir, extra_flags=["--joined-dictionary"]
                    )
                    # Train transformer with data_dir/checkpoint_last.pt
                    train_translation_model(
                        translation_dir,
                        arch="transformer_from_pretrained_xlm",
                        extra_flags=[
                            "--decoder-layers",
                            "1",
                            "--decoder-embed-dim",
                            "32",
                            "--decoder-attention-heads",
                            "1",
                            "--decoder-ffn-embed-dim",
                            "32",
                            "--encoder-layers",
                            "1",
                            "--encoder-embed-dim",
                            "32",
                            "--encoder-attention-heads",
                            "1",
                            "--encoder-ffn-embed-dim",
                            "32",
                            "--pretrained-xlm-checkpoint",
                            "{}/checkpoint_last.pt".format(data_dir),
                            "--activation-fn",
                            "gelu",
                            "--max-source-positions",
                            "500",
                            "--max-target-positions",
                            "500",
                        ] + (
                            ["--encoder-learned-pos", "--decoder-learned-pos"]
                            if learned_pos_emb else []
                        ) + (['--init-encoder-only'] if encoder_only else []),
                        task="translation_from_pretrained_xlm",
                    )

    def test_pretrained_masked_lm_for_translation_learned_pos_emb(self):
        self._test_pretrained_masked_lm_for_translation(True, False)

    def test_pretrained_masked_lm_for_translation_sinusoidal_pos_emb(self):
        self._test_pretrained_masked_lm_for_translation(False, False)

    def test_pretrained_masked_lm_for_translation_encoder_only(self):
        self._test_pretrained_masked_lm_for_translation(True, True)


def train_legacy_masked_language_model(data_dir, arch, extra_args=()):
    train_parser = options.get_training_parser()
    # TODO: langs should be in and out right?
    train_args = options.parse_args_and_arch(
        train_parser,
        [
            "--task",
            "cross_lingual_lm",
            data_dir,
            "--arch",
            arch,
            # Optimizer args
            "--optimizer",
            "adam",
            "--lr-scheduler",
            "reduce_lr_on_plateau",
            "--lr-shrink",
            "0.5",
            "--lr",
            "0.0001",
            "--min-lr",
            "1e-09",
            # dropout, attention args
            "--dropout",
            "0.1",
            "--attention-dropout",
            "0.1",
            # MLM args
            "--criterion",
            "legacy_masked_lm_loss",
            "--masked-lm-only",
            "--monolingual-langs",
            "in,out",
            "--num-segment",
            "5",
            # Transformer args: use a small transformer model for fast training
            "--encoder-layers",
            "1",
            "--encoder-embed-dim",
            "32",
            "--encoder-attention-heads",
            "1",
            "--encoder-ffn-embed-dim",
            "32",
            # Other training args
            "--max-tokens",
            "500",
            "--tokens-per-sample",
            "500",
            "--save-dir",
            data_dir,
            "--max-epoch",
            "1",
            "--no-progress-bar",
            "--distributed-world-size",
            "1",
            "--dataset-impl",
            "raw",
        ] + list(extra_args),
    )
    train.main(train_args)


class TestCommonOptions(unittest.TestCase):

    def test_optimizers(self):
        with contextlib.redirect_stdout(StringIO()):
            with tempfile.TemporaryDirectory('test_optimizers') as data_dir:
                # Use just a bit of data and tiny model to keep this test runtime reasonable
                create_dummy_data(data_dir, num_examples=10, maxlen=5)
                preprocess_translation_data(data_dir)
                optimizers = ['adafactor', 'adam', 'nag', 'adagrad', 'sgd', 'adadelta']
                last_checkpoint = os.path.join(data_dir, 'checkpoint_last.pt')
                for optimizer in optimizers:
                    if os.path.exists(last_checkpoint):
                        os.remove(last_checkpoint)
                    train_translation_model(data_dir, 'lstm', [
                        '--required-batch-size-multiple', '1',
                        '--encoder-layers', '1',
                        '--encoder-hidden-size', '32',
                        '--decoder-layers', '1',
                        '--optimizer', optimizer,
                    ])
                    generate_main(data_dir)


def create_dummy_data(data_dir, num_examples=1000, maxlen=20, alignment=False):

    def _create_dummy_data(filename):
        data = torch.rand(num_examples * maxlen)
        data = 97 + torch.floor(26 * data).int()
        with open(os.path.join(data_dir, filename), 'w') as h:
            offset = 0
            for _ in range(num_examples):
                ex_len = random.randint(1, maxlen)
                ex_str = ' '.join(map(chr, data[offset:offset+ex_len]))
                print(ex_str, file=h)
                offset += ex_len

    def _create_dummy_alignment_data(filename_src, filename_tgt, filename):
        with open(os.path.join(data_dir, filename_src), 'r') as src_f, \
             open(os.path.join(data_dir, filename_tgt), 'r') as tgt_f, \
             open(os.path.join(data_dir, filename), 'w') as h:
                    for src, tgt in zip(src_f, tgt_f):
                        src_len = len(src.split())
                        tgt_len = len(tgt.split())
                        avg_len = (src_len + tgt_len) // 2
                        num_alignments = random.randint(avg_len // 2, 2 * avg_len)
                        src_indices = torch.floor(torch.rand(num_alignments) * src_len).int()
                        tgt_indices = torch.floor(torch.rand(num_alignments) * tgt_len).int()
                        ex_str = ' '.join(["{}-{}".format(src, tgt) for src, tgt in zip(src_indices, tgt_indices)])
                        print(ex_str, file=h)

    _create_dummy_data('train.in')
    _create_dummy_data('train.out')
    _create_dummy_data('valid.in')
    _create_dummy_data('valid.out')
    _create_dummy_data('test.in')
    _create_dummy_data('test.out')

    if alignment:
        _create_dummy_alignment_data('train.in', 'train.out', 'train.align')
        _create_dummy_alignment_data('valid.in', 'valid.out', 'valid.align')
        _create_dummy_alignment_data('test.in', 'test.out', 'test.align')

def preprocess_translation_data(data_dir, extra_flags=None):
    preprocess_parser = options.get_preprocessing_parser()
    preprocess_args = preprocess_parser.parse_args(
        [
            '--source-lang', 'in',
            '--target-lang', 'out',
            '--trainpref', os.path.join(data_dir, 'train'),
            '--validpref', os.path.join(data_dir, 'valid'),
            '--testpref', os.path.join(data_dir, 'test'),
            '--thresholdtgt', '0',
            '--thresholdsrc', '0',
            '--destdir', data_dir,
        ] + (extra_flags or []),
    )
    preprocess.main(preprocess_args)
=======
    def test_transformer_lm_with_adaptive_softmax(self):
        with contextlib.redirect_stdout(StringIO()):
            with tempfile.TemporaryDirectory(
                "test_transformer_lm_with_adaptive_softmax"
            ) as data_dir:
                create_dummy_data(data_dir)
                preprocess_lm_data(data_dir)
                train_language_model(
                    data_dir,
                    "transformer_lm",
                    [
                        "--add-bos-token",
                        "--criterion",
                        "adaptive_loss",
                        "--adaptive-softmax-cutoff",
                        "5,10,15",
                    ],
                    run_validation=True,
                )
                eval_lm_main(data_dir)
                generate_main(
                    data_dir,
                    [
                        "--task",
                        "language_modeling",
                        "--sample-break-mode",
                        "eos",
                        "--tokens-per-sample",
                        "500",
                    ],
                )

    def test_lightconv_lm(self):
        with contextlib.redirect_stdout(StringIO()):
            with tempfile.TemporaryDirectory("test_lightconv_lm") as data_dir:
                create_dummy_data(data_dir)
                preprocess_lm_data(data_dir)
                train_language_model(
                    data_dir,
                    "lightconv_lm",
                    ["--add-bos-token"],
                    run_validation=True,
                )
                eval_lm_main(data_dir)
                generate_main(
                    data_dir,
                    [
                        "--task",
                        "language_modeling",
                        "--sample-break-mode",
                        "eos",
                        "--tokens-per-sample",
                        "500",
                    ],
                )
>>>>>>> 5ac5e8a2

    def test_lstm_lm(self):
        with contextlib.redirect_stdout(StringIO()):
            with tempfile.TemporaryDirectory("test_lstm_lm") as data_dir:
                create_dummy_data(data_dir)
                preprocess_lm_data(data_dir)
                train_language_model(
                    data_dir,
                    "lstm_lm",
                    ["--add-bos-token"],
                    run_validation=True,
                )
                eval_lm_main(data_dir)
                generate_main(
                    data_dir,
                    [
                        "--task",
                        "language_modeling",
                        "--sample-break-mode",
                        "eos",
                        "--tokens-per-sample",
                        "500",
                    ],
                )

<<<<<<< HEAD
def train_translation_model(data_dir, arch, extra_flags=None, task='translation', run_validation=False):
=======
    def test_lstm_lm_residuals(self):
        with contextlib.redirect_stdout(StringIO()):
            with tempfile.TemporaryDirectory("test_lstm_lm_residuals") as data_dir:
                create_dummy_data(data_dir)
                preprocess_lm_data(data_dir)
                train_language_model(
                    data_dir,
                    "lstm_lm",
                    ["--add-bos-token", "--residuals"],
                    run_validation=True,
                )
                eval_lm_main(data_dir)
                generate_main(
                    data_dir,
                    [
                        "--task",
                        "language_modeling",
                        "--sample-break-mode",
                        "eos",
                        "--tokens-per-sample",
                        "500",
                    ],
                )

    @unittest.skipIf(not has_hf_transformers, "skip test if transformers is missing")
    def test_transformer_xl_bptt_lm(self):
        with contextlib.redirect_stdout(StringIO()):
            with tempfile.TemporaryDirectory("test_transformer_xl_bptt_lm") as data_dir:
                create_dummy_data(data_dir)
                preprocess_lm_data(data_dir)
                task_flags = [
                    "--user-dir",
                    "examples/truncated_bptt",
                    "--task",
                    "truncated_bptt_lm",
                    "--batch-size",
                    "2",
                    "--tokens-per-sample",
                    "50",
                ]
                train_language_model(
                    data_dir=data_dir,
                    arch="transformer_xl",
                    extra_flags=task_flags
                    + [
                        "--n-layer",
                        "2",
                    ],
                    task="truncated_bptt_lm",
                    run_validation=True,
                    extra_valid_flags=task_flags,
                )
                eval_lm_main(data_dir, extra_flags=task_flags)
                # Train with activation offloading
                train_language_model(
                    data_dir=data_dir,
                    arch="transformer_xl",
                    extra_flags=task_flags
                    + [
                        "--n-layer",
                        "2",
                        "--offload-activations",
                    ],
                    task="truncated_bptt_lm",
                    run_validation=True,
                    extra_valid_flags=task_flags,
                )


class TestMaskedLanguageModel(unittest.TestCase):
    def setUp(self):
        logging.disable(logging.CRITICAL)

    def tearDown(self):
        logging.disable(logging.NOTSET)

    def test_legacy_masked_lm(self):
        with contextlib.redirect_stdout(StringIO()):
            with tempfile.TemporaryDirectory("test_legacy_mlm") as data_dir:
                create_dummy_data(data_dir)
                preprocess_lm_data(data_dir)
                train_legacy_masked_language_model(data_dir, "masked_lm")

    def test_roberta_masked_lm(self):
        with contextlib.redirect_stdout(StringIO()):
            with tempfile.TemporaryDirectory("test_roberta_mlm") as data_dir:
                create_dummy_data(data_dir)
                preprocess_lm_data(data_dir)
                train_masked_lm(
                    data_dir, "roberta_base", extra_flags=["--encoder-layers", "2"]
                )

    def test_roberta_sentence_prediction(self):
        num_classes = 3
        with contextlib.redirect_stdout(StringIO()):
            with tempfile.TemporaryDirectory("test_roberta_head") as data_dir:
                create_dummy_roberta_head_data(data_dir, num_classes=num_classes)
                preprocess_lm_data(os.path.join(data_dir, "input0"))
                preprocess_lm_data(os.path.join(data_dir, "label"))
                train_roberta_head(data_dir, "roberta_base", num_classes=num_classes)

    def test_roberta_regression_single(self):
        num_classes = 1
        with contextlib.redirect_stdout(StringIO()):
            with tempfile.TemporaryDirectory(
                "test_roberta_regression_single"
            ) as data_dir:
                create_dummy_roberta_head_data(
                    data_dir, num_classes=num_classes, regression=True
                )
                preprocess_lm_data(os.path.join(data_dir, "input0"))
                train_roberta_head(
                    data_dir,
                    "roberta_base",
                    num_classes=num_classes,
                    extra_flags=["--regression-target"],
                )

    def test_roberta_regression_multiple(self):
        num_classes = 3
        with contextlib.redirect_stdout(StringIO()):
            with tempfile.TemporaryDirectory(
                "test_roberta_regression_multiple"
            ) as data_dir:
                create_dummy_roberta_head_data(
                    data_dir, num_classes=num_classes, regression=True
                )
                preprocess_lm_data(os.path.join(data_dir, "input0"))
                train_roberta_head(
                    data_dir,
                    "roberta_base",
                    num_classes=num_classes,
                    extra_flags=["--regression-target"],
                )

    def test_linformer_roberta_masked_lm(self):
        with contextlib.redirect_stdout(StringIO()):
            with tempfile.TemporaryDirectory("test_linformer_roberta_mlm") as data_dir:
                create_dummy_data(data_dir)
                preprocess_lm_data(data_dir)
                train_masked_lm(
                    data_dir,
                    "linformer_roberta_base",
                    extra_flags=[
                        "--user-dir",
                        "examples/linformer/linformer_src",
                        "--encoder-layers",
                        "2",
                    ],
                )

    def test_linformer_roberta_sentence_prediction(self):
        num_classes = 3
        with contextlib.redirect_stdout(StringIO()):
            with tempfile.TemporaryDirectory("test_linformer_roberta_head") as data_dir:
                create_dummy_roberta_head_data(data_dir, num_classes=num_classes)
                preprocess_lm_data(os.path.join(data_dir, "input0"))
                preprocess_lm_data(os.path.join(data_dir, "label"))
                train_roberta_head(
                    data_dir,
                    "linformer_roberta_base",
                    num_classes=num_classes,
                    extra_flags=["--user-dir", "examples/linformer/linformer_src"],
                )

    def test_linformer_roberta_regression_single(self):
        num_classes = 1
        with contextlib.redirect_stdout(StringIO()):
            with tempfile.TemporaryDirectory(
                "test_linformer_roberta_regression_single"
            ) as data_dir:
                create_dummy_roberta_head_data(
                    data_dir, num_classes=num_classes, regression=True
                )
                preprocess_lm_data(os.path.join(data_dir, "input0"))
                train_roberta_head(
                    data_dir,
                    "linformer_roberta_base",
                    num_classes=num_classes,
                    extra_flags=[
                        "--regression-target",
                        "--user-dir",
                        "examples/linformer/linformer_src",
                    ],
                )

    def test_linformer_roberta_regression_multiple(self):
        num_classes = 3
        with contextlib.redirect_stdout(StringIO()):
            with tempfile.TemporaryDirectory(
                "test_linformer_roberta_regression_multiple"
            ) as data_dir:
                create_dummy_roberta_head_data(
                    data_dir, num_classes=num_classes, regression=True
                )
                preprocess_lm_data(os.path.join(data_dir, "input0"))
                train_roberta_head(
                    data_dir,
                    "linformer_roberta_base",
                    num_classes=num_classes,
                    extra_flags=[
                        "--regression-target",
                        "--user-dir",
                        "examples/linformer/linformer_src",
                    ],
                )

    def _test_pretrained_masked_lm_for_translation(self, learned_pos_emb, encoder_only):
        with contextlib.redirect_stdout(StringIO()):
            with tempfile.TemporaryDirectory("test_mlm") as data_dir:
                create_dummy_data(data_dir)
                preprocess_lm_data(data_dir)
                train_legacy_masked_language_model(
                    data_dir,
                    arch="masked_lm",
                    extra_args=("--encoder-learned-pos",) if learned_pos_emb else (),
                )
                with tempfile.TemporaryDirectory(
                    "test_mlm_translation"
                ) as translation_dir:
                    create_dummy_data(translation_dir)
                    preprocess_translation_data(
                        translation_dir, extra_flags=["--joined-dictionary"]
                    )
                    # Train transformer with data_dir/checkpoint_last.pt
                    train_translation_model(
                        translation_dir,
                        arch="transformer_from_pretrained_xlm",
                        extra_flags=[
                            "--decoder-layers",
                            "1",
                            "--decoder-embed-dim",
                            "32",
                            "--decoder-attention-heads",
                            "1",
                            "--decoder-ffn-embed-dim",
                            "32",
                            "--encoder-layers",
                            "1",
                            "--encoder-embed-dim",
                            "32",
                            "--encoder-attention-heads",
                            "1",
                            "--encoder-ffn-embed-dim",
                            "32",
                            "--pretrained-xlm-checkpoint",
                            "{}/checkpoint_last.pt".format(data_dir),
                            "--activation-fn",
                            "gelu",
                            "--max-source-positions",
                            "500",
                            "--max-target-positions",
                            "500",
                        ]
                        + (
                            ["--encoder-learned-pos", "--decoder-learned-pos"]
                            if learned_pos_emb
                            else []
                        )
                        + (["--init-encoder-only"] if encoder_only else []),
                        task="translation_from_pretrained_xlm",
                    )

    def test_pretrained_masked_lm_for_translation_learned_pos_emb(self):
        self._test_pretrained_masked_lm_for_translation(True, False)

    def test_pretrained_masked_lm_for_translation_sinusoidal_pos_emb(self):
        self._test_pretrained_masked_lm_for_translation(False, False)

    def test_pretrained_masked_lm_for_translation_encoder_only(self):
        self._test_pretrained_masked_lm_for_translation(True, True)

    def test_r4f_roberta(self):
        num_classes = 3
        with contextlib.redirect_stdout(StringIO()):
            with tempfile.TemporaryDirectory("test_r4f_roberta_head") as data_dir:
                create_dummy_roberta_head_data(data_dir, num_classes=num_classes)
                preprocess_lm_data(os.path.join(data_dir, "input0"))
                preprocess_lm_data(os.path.join(data_dir, "label"))
                train_roberta_head(
                    data_dir,
                    "roberta_base",
                    num_classes=num_classes,
                    extra_flags=[
                        "--user-dir",
                        "examples/rxf/rxf_src",
                        "--criterion",
                        "sentence_prediction_r3f",
                        "--spectral-norm-classification-head",
                    ],
                )


def train_legacy_masked_language_model(data_dir, arch, extra_args=()):
>>>>>>> 5ac5e8a2
    train_parser = options.get_training_parser()
    # TODO: langs should be in and out right?
    train_args = options.parse_args_and_arch(
        train_parser,
        [
<<<<<<< HEAD
            '--task', task,
            data_dir,
            '--save-dir', data_dir,
            '--arch', arch,
            '--lr', '0.05',
            '--max-tokens', '500',
            '--max-epoch', '1',
            '--no-progress-bar',
            '--distributed-world-size', '1',
            '--source-lang', 'in',
            '--target-lang', 'out',
        ] + (extra_flags or []),
=======
            "--task",
            "cross_lingual_lm",
            data_dir,
            "--arch",
            arch,
            # Optimizer args
            "--optimizer",
            "adam",
            "--lr-scheduler",
            "reduce_lr_on_plateau",
            "--lr-shrink",
            "0.5",
            "--lr",
            "0.0001",
            "--stop-min-lr",
            "1e-09",
            # dropout, attention args
            "--dropout",
            "0.1",
            "--attention-dropout",
            "0.1",
            # MLM args
            "--criterion",
            "legacy_masked_lm_loss",
            "--masked-lm-only",
            "--monolingual-langs",
            "in,out",
            "--num-segment",
            "5",
            # Transformer args: use a small transformer model for fast training
            "--encoder-layers",
            "1",
            "--encoder-embed-dim",
            "32",
            "--encoder-attention-heads",
            "1",
            "--encoder-ffn-embed-dim",
            "32",
            # Other training args
            "--max-tokens",
            "500",
            "--tokens-per-sample",
            "500",
            "--save-dir",
            data_dir,
            "--max-epoch",
            "1",
            "--no-progress-bar",
            "--distributed-world-size",
            "1",
            "--dataset-impl",
            "raw",
            "--num-workers",
            "0",
        ]
        + list(extra_args),
>>>>>>> 5ac5e8a2
    )
    train.main(train_args)

    if run_validation:
        # test validation
        validate_parser = options.get_validation_parser()
        validate_args = options.parse_args_and_arch(
            validate_parser,
            [
                '--task', task,
                data_dir,
                '--path', os.path.join(data_dir, 'checkpoint_last.pt'),
                '--valid-subset', 'valid',
                '--max-tokens', '500',
                '--no-progress-bar',
            ]
        )
        validate.main(validate_args)


<<<<<<< HEAD
def generate_main(data_dir, extra_flags=None):
    if extra_flags is None:
        extra_flags = [
            '--print-alignment',
        ]
    generate_parser = options.get_generation_parser()
    generate_args = options.parse_args_and_arch(
        generate_parser,
=======
class TestOptimizers(unittest.TestCase):
    def setUp(self):
        logging.disable(logging.CRITICAL)

    def tearDown(self):
        logging.disable(logging.NOTSET)

    def test_optimizers(self):
        with contextlib.redirect_stdout(StringIO()):
            with tempfile.TemporaryDirectory("test_optimizers") as data_dir:
                # Use just a bit of data and tiny model to keep this test runtime reasonable
                create_dummy_data(data_dir, num_examples=10, maxlen=5)
                preprocess_translation_data(data_dir)
                optimizers = ["adafactor", "adam", "nag", "adagrad", "sgd", "adadelta"]
                last_checkpoint = os.path.join(data_dir, "checkpoint_last.pt")
                for optimizer in optimizers:
                    if os.path.exists(last_checkpoint):
                        os.remove(last_checkpoint)
                    train_translation_model(
                        data_dir,
                        "lstm",
                        [
                            "--required-batch-size-multiple",
                            "1",
                            "--encoder-layers",
                            "1",
                            "--encoder-hidden-size",
                            "32",
                            "--decoder-layers",
                            "1",
                            "--optimizer",
                            optimizer,
                        ],
                    )
                    generate_main(data_dir)


def read_last_log_entry(
    logs: List[logging.LogRecord], logger_name: str
) -> Dict[str, float]:
    for x in reversed(logs):
        if x.name == logger_name:
            return json.loads(x.message)
    raise ValueError(f"No entries from {logger_name} found in captured logs")


class TestActivationCheckpointing(unittest.TestCase):
    base_flags = [
        "--encoder-layers",
        "2",
        "--decoder-layers",
        "2",
        "--encoder-embed-dim",
        "8",
        "--decoder-embed-dim",
        "8",
        "--restore-file",
        "x.pt",
        "--log-format",
        "json",
        "--log-interval",
        "1",
        "--max-update",
        "2",
    ]

    def _train(self, data_dir, extra_flags):
        with self.assertLogs() as logs:
            train_translation_model(
                data_dir,
                "transformer_iwslt_de_en",
                self.base_flags + extra_flags,
                run_validation=True,
                extra_valid_flags=["--log-format", "json"],
            )
        return logs.records

    def test_activation_offloading_does_not_change_metrics(self):
        """Neither ----checkpoint-activations nor --offload-activations should change loss"""
        with tempfile.TemporaryDirectory("test_transformer_with_act_cpt") as data_dir:

            create_dummy_data(data_dir, num_examples=20)
            preprocess_translation_data(data_dir)
            offload_logs = self._train(data_dir, ["--offload-activations"])
            baseline_logs = self._train(data_dir, [])

            assert len(baseline_logs) == len(offload_logs)

            baseline_valid_stats = read_last_log_entry(baseline_logs, "valid")
            offload_valid_stats = read_last_log_entry(offload_logs, "valid")
            baseline_train_stats = read_last_log_entry(baseline_logs, "train")
            offload_train_stats = read_last_log_entry(offload_logs, "train")

            assert (
                baseline_train_stats["train_loss"] == offload_train_stats["train_loss"]
            )
            assert (
                baseline_valid_stats["valid_loss"] == offload_valid_stats["valid_loss"]
            )

    def test_activation_checkpointing_does_not_change_metrics(self):
        """--checkpoint-activations should not change loss"""

        with tempfile.TemporaryDirectory("test_transformer_with_act_cpt") as data_dir:
            create_dummy_data(data_dir, num_examples=20)
            preprocess_translation_data(data_dir)
            ckpt_logs = self._train(data_dir, ["--checkpoint-activations"])
            baseline_logs = self._train(data_dir, [])
            assert len(baseline_logs) == len(ckpt_logs)

            baseline_train_stats = read_last_log_entry(baseline_logs, "train")
            ckpt_train_stats = read_last_log_entry(ckpt_logs, "train")
            assert baseline_train_stats["train_loss"] == ckpt_train_stats["train_loss"]

            baseline_valid_stats = read_last_log_entry(baseline_logs, "valid")
            ckpt_valid_stats = read_last_log_entry(ckpt_logs, "valid")
            assert baseline_valid_stats["valid_loss"] == ckpt_valid_stats["valid_loss"]


def create_dummy_roberta_head_data(
    data_dir, num_examples=100, maxlen=10, num_classes=2, regression=False
):
    input_dir = "input0"

    def _create_dummy_data(filename):
        random_data = torch.rand(num_examples * maxlen)
        input_data = 97 + torch.floor(26 * random_data).int()
        if regression:
            output_data = torch.rand((num_examples, num_classes))
        else:
            output_data = 1 + torch.floor(num_classes * torch.rand(num_examples)).int()
        with open(os.path.join(data_dir, input_dir, filename + ".out"), "w") as f_in:
            label_filename = filename + ".label" if regression else filename + ".out"
            with open(os.path.join(data_dir, "label", label_filename), "w") as f_out:
                offset = 0
                for i in range(num_examples):
                    # write example input
                    ex_len = random.randint(1, maxlen)
                    ex_str = " ".join(map(chr, input_data[offset : offset + ex_len]))
                    print(ex_str, file=f_in)
                    # write example label
                    if regression:
                        class_str = " ".join(map(str, output_data[i].numpy()))
                        print(class_str, file=f_out)
                    else:
                        class_str = "class{}".format(output_data[i])
                        print(class_str, file=f_out)
                    offset += ex_len

    os.mkdir(os.path.join(data_dir, input_dir))
    os.mkdir(os.path.join(data_dir, "label"))
    _create_dummy_data("train")
    _create_dummy_data("valid")
    _create_dummy_data("test")


def train_masked_lm(data_dir, arch, extra_flags=None):
    train_parser = options.get_training_parser()
    train_args = options.parse_args_and_arch(
        train_parser,
>>>>>>> 5ac5e8a2
        [
            "--task",
            "masked_lm",
            data_dir,
<<<<<<< HEAD
            '--path', os.path.join(data_dir, 'checkpoint_last.pt'),
            '--beam', '3',
            '--batch-size', '64',
            '--max-len-b', '5',
            '--gen-subset', 'valid',
            '--no-progress-bar',
        ] + (extra_flags or []),
=======
            "--arch",
            arch,
            "--optimizer",
            "adam",
            "--lr",
            "0.0001",
            "--criterion",
            "masked_lm",
            "--batch-size",
            "500",
            "--save-dir",
            data_dir,
            "--max-epoch",
            "1",
            "--no-progress-bar",
            "--distributed-world-size",
            "1",
            "--ddp-backend",
            "no_c10d",
            "--num-workers",
            "0",
        ]
        + (extra_flags or []),
>>>>>>> 5ac5e8a2
    )
    train.main(train_args)


def train_roberta_head(data_dir, arch, num_classes=2, extra_flags=None):
    train_parser = options.get_training_parser()
    train_args = options.parse_args_and_arch(
        train_parser,
        [
            "--task",
            "sentence_prediction",
            data_dir,
            "--arch",
            arch,
            "--encoder-layers",
            "2",
            "--num-classes",
            str(num_classes),
            "--optimizer",
            "adam",
            "--lr",
            "0.0001",
            "--criterion",
            "sentence_prediction",
            "--max-tokens",
            "500",
            "--max-positions",
            "500",
            "--batch-size",
            "500",
            "--save-dir",
            data_dir,
            "--max-epoch",
            "1",
            "--no-progress-bar",
            "--distributed-world-size",
            "1",
            "--ddp-backend",
            "no_c10d",
            "--num-workers",
            "0",
        ]
        + (extra_flags or []),
    )
    train.main(train_args)


<<<<<<< HEAD
def train_language_model(data_dir, arch, extra_flags=None, run_validation=False):
=======
def train_language_model(
    data_dir,
    arch,
    extra_flags=None,
    run_validation=False,
    extra_valid_flags=None,
    task="language_modeling",
):
>>>>>>> 5ac5e8a2
    train_parser = options.get_training_parser()
    train_args = options.parse_args_and_arch(
        train_parser,
        [
            "--task",
            task,
            data_dir,
<<<<<<< HEAD
            '--arch', arch,
            '--optimizer', 'adam',
            '--lr', '0.0001',
            '--criterion', 'adaptive_loss',
            '--adaptive-softmax-cutoff', '5,10,15',
            '--max-tokens', '500',
            '--tokens-per-sample', '500',
            '--save-dir', data_dir,
            '--max-epoch', '1',
            '--no-progress-bar',
            '--distributed-world-size', '1',
            '--ddp-backend', 'no_c10d',
        ] + (extra_flags or []),
=======
            "--arch",
            arch,
            "--optimizer",
            "adam",
            "--lr",
            "0.0001",
            "--max-tokens",
            "500",
            "--tokens-per-sample",
            "500",
            "--save-dir",
            data_dir,
            "--max-epoch",
            "1",
            "--no-progress-bar",
            "--distributed-world-size",
            "1",
            "--ddp-backend",
            "no_c10d",
            "--num-workers",
            "0",
        ]
        + (extra_flags or []),
>>>>>>> 5ac5e8a2
    )
    train.main(train_args)

    if run_validation:
        # test validation
        validate_parser = options.get_validation_parser()
        validate_args = options.parse_args_and_arch(
            validate_parser,
            [
<<<<<<< HEAD
                '--task', 'language_modeling',
                data_dir,
                '--path', os.path.join(data_dir, 'checkpoint_last.pt'),
                '--valid-subset', 'valid',
                '--max-tokens', '500',
                '--no-progress-bar',
            ]
=======
                "--task",
                task,
                data_dir,
                "--path",
                os.path.join(data_dir, "checkpoint_last.pt"),
                "--valid-subset",
                "valid",
                "--max-tokens",
                "500",
                "--no-progress-bar",
                "--num-workers",
                "0",
            ]
            + (extra_valid_flags or []),
>>>>>>> 5ac5e8a2
        )
        validate.main(validate_args)


def eval_lm_main(data_dir, extra_flags=None):
    eval_lm_parser = options.get_eval_lm_parser()
    eval_lm_args = options.parse_args_and_arch(
        eval_lm_parser,
        [
            data_dir,
            "--path",
            os.path.join(data_dir, "checkpoint_last.pt"),
            "--no-progress-bar",
            "--num-workers",
            "0",
        ]
        + (extra_flags or []),
    )
    eval_lm.main(eval_lm_args)


if __name__ == "__main__":
    unittest.main()<|MERGE_RESOLUTION|>--- conflicted
+++ resolved
@@ -26,21 +26,12 @@
 )
 
 
-<<<<<<< HEAD
-import preprocess
-import train
-import generate
-import interactive
-import eval_lm
-import validate
-=======
 try:
     import transformers  # noqa
 
     has_hf_transformers = True
 except ImportError:
     has_hf_transformers = False
->>>>>>> 5ac5e8a2
 
 
 class TestTranslation(unittest.TestCase):
@@ -60,19 +51,7 @@
 
     def test_raw(self):
         with contextlib.redirect_stdout(StringIO()):
-<<<<<<< HEAD
-            with tempfile.TemporaryDirectory('test_fconv_raw') as data_dir:
-                create_dummy_data(data_dir)
-                preprocess_translation_data(data_dir, ['--dataset-impl', 'raw'])
-                train_translation_model(data_dir, 'fconv_iwslt_de_en', ['--dataset-impl', 'raw'])
-                generate_main(data_dir, ['--dataset-impl', 'raw'])
-
-    def test_fp16(self):
-        with contextlib.redirect_stdout(StringIO()):
-            with tempfile.TemporaryDirectory('test_fp16') as data_dir:
-=======
             with tempfile.TemporaryDirectory("test_fconv_raw") as data_dir:
->>>>>>> 5ac5e8a2
                 create_dummy_data(data_dir)
                 preprocess_translation_data(data_dir, ["--dataset-impl", "raw"])
                 train_translation_model(
@@ -123,28 +102,6 @@
             with tempfile.TemporaryDirectory("test_sampling") as data_dir:
                 create_dummy_data(data_dir)
                 preprocess_translation_data(data_dir)
-<<<<<<< HEAD
-                train_translation_model(data_dir, 'fconv_iwslt_de_en')
-                generate_main(data_dir, [
-                    '--sampling',
-                    '--temperature', '2',
-                    '--beam', '2',
-                    '--nbest', '2',
-                ])
-                generate_main(data_dir, [
-                    '--sampling',
-                    '--sampling-topk', '3',
-                    '--beam', '2',
-                    '--nbest', '2',
-                ])
-                generate_main(data_dir, [
-                    '--sampling',
-                    '--sampling-topp', '0.2',
-                    '--beam', '2',
-                    '--nbest', '2',
-                ])
-                generate_main(data_dir, ['--prefix-size', '2'])
-=======
                 train_translation_model(data_dir, "fconv_iwslt_de_en")
                 generate_main(
                     data_dir,
@@ -221,22 +178,12 @@
                         '{"beam": 4, "min_len": 10}',
                     ],
                 )
->>>>>>> 5ac5e8a2
 
     def test_lstm(self):
         with contextlib.redirect_stdout(StringIO()):
             with tempfile.TemporaryDirectory("test_lstm") as data_dir:
                 create_dummy_data(data_dir)
                 preprocess_translation_data(data_dir)
-<<<<<<< HEAD
-                train_translation_model(data_dir, 'lstm_wiseman_iwslt_de_en', [
-                    '--encoder-layers', '2',
-                    '--decoder-layers', '2',
-                    '--encoder-embed-dim', '8',
-                    '--decoder-embed-dim', '8',
-                    '--decoder-out-embed-dim', '8',
-                ])
-=======
                 train_translation_model(
                     data_dir,
                     "lstm_wiseman_iwslt_de_en",
@@ -253,7 +200,6 @@
                         "8",
                     ],
                 )
->>>>>>> 5ac5e8a2
                 generate_main(data_dir)
 
     def test_lstm_bidirectional(self):
@@ -261,17 +207,6 @@
             with tempfile.TemporaryDirectory("test_lstm_bidirectional") as data_dir:
                 create_dummy_data(data_dir)
                 preprocess_translation_data(data_dir)
-<<<<<<< HEAD
-                train_translation_model(data_dir, 'lstm', [
-                    '--encoder-layers', '2',
-                    '--encoder-bidirectional',
-                    '--encoder-hidden-size', '16',
-                    '--encoder-embed-dim', '8',
-                    '--decoder-embed-dim', '8',
-                    '--decoder-out-embed-dim', '8',
-                    '--decoder-layers', '2',
-                ])
-=======
                 train_translation_model(
                     data_dir,
                     "lstm",
@@ -291,7 +226,6 @@
                         "2",
                     ],
                 )
->>>>>>> 5ac5e8a2
                 generate_main(data_dir)
 
     def test_transformer(self):
@@ -299,33 +233,6 @@
             with tempfile.TemporaryDirectory("test_transformer") as data_dir:
                 create_dummy_data(data_dir)
                 preprocess_translation_data(data_dir)
-<<<<<<< HEAD
-                train_translation_model(data_dir, 'transformer_iwslt_de_en', [
-                    '--encoder-layers', '2',
-                    '--decoder-layers', '2',
-                    '--encoder-embed-dim', '8',
-                    '--decoder-embed-dim', '8',
-                ], run_validation=True)
-                generate_main(data_dir)
-
-    def test_transformer_cross_self_attention(self):
-        with contextlib.redirect_stdout(StringIO()):
-            with tempfile.TemporaryDirectory('test_transformer_cross_self_attention') as data_dir:
-                create_dummy_data(data_dir)
-                preprocess_translation_data(data_dir)
-                train_translation_model(data_dir, 'transformer_iwslt_de_en', [
-                    '--encoder-layers', '2',
-                    '--decoder-layers', '2',
-                    '--encoder-embed-dim', '8',
-                    '--decoder-embed-dim', '8',
-                    '--decoder-embed-dim', '8',
-                    '--no-cross-attention',
-                    '--cross-self-attention',
-                    '--layer-wise-attention',
-                ], run_validation=True)
-                generate_main(data_dir, extra_flags=[])
-
-=======
                 train_translation_model(
                     data_dir,
                     "transformer_iwslt_de_en",
@@ -757,20 +664,11 @@
                     ],
                 )
 
->>>>>>> 5ac5e8a2
     def test_lightconv(self):
         with contextlib.redirect_stdout(StringIO()):
             with tempfile.TemporaryDirectory("test_lightconv") as data_dir:
                 create_dummy_data(data_dir)
                 preprocess_translation_data(data_dir)
-<<<<<<< HEAD
-                train_translation_model(data_dir, 'lightconv_iwslt_de_en', [
-                    '--encoder-conv-type', 'lightweight',
-                    '--decoder-conv-type', 'lightweight',
-                    '--encoder-embed-dim', '8',
-                    '--decoder-embed-dim', '8',
-                ])
-=======
                 train_translation_model(
                     data_dir,
                     "lightconv_iwslt_de_en",
@@ -785,7 +683,6 @@
                         "8",
                     ],
                 )
->>>>>>> 5ac5e8a2
                 generate_main(data_dir)
 
     def test_dynamicconv(self):
@@ -793,101 +690,6 @@
             with tempfile.TemporaryDirectory("test_dynamicconv") as data_dir:
                 create_dummy_data(data_dir)
                 preprocess_translation_data(data_dir)
-<<<<<<< HEAD
-                train_translation_model(data_dir, 'lightconv_iwslt_de_en', [
-                    '--encoder-conv-type', 'dynamic',
-                    '--decoder-conv-type', 'dynamic',
-                    '--encoder-embed-dim', '8',
-                    '--decoder-embed-dim', '8',
-                ])
-                generate_main(data_dir)
-
-    def test_levenshtein_transformer(self):
-        with contextlib.redirect_stdout(StringIO()):
-            with tempfile.TemporaryDirectory('test_levenshtein_transformer') as data_dir:
-                create_dummy_data(data_dir)
-                preprocess_translation_data(data_dir)
-                train_translation_model(data_dir, 'levenshtein_transformer', [
-                    '--apply-bert-init', '--early-exit', '6,6,6',
-                    '--criterion', 'nat_loss'
-                ], task='translation_lev')
-                generate_main(data_dir)
-
-    def test_nonautoregressive_transformer(self):
-        with contextlib.redirect_stdout(StringIO()):
-            with tempfile.TemporaryDirectory('test_nonautoregressive_transformer') as data_dir:
-                create_dummy_data(data_dir)
-                preprocess_translation_data(data_dir)
-                train_translation_model(data_dir, 'nonautoregressive_transformer', [
-                    '--apply-bert-init', '--src-embedding-copy', '--criterion',
-                    'nat_loss', '--noise', 'full_mask', '--pred-length-offset',
-                    '--length-loss-factor', '0.1'
-                ], task='translation_lev')
-                generate_main(data_dir)
-
-    def test_iterative_nonautoregressive_transformer(self):
-        with contextlib.redirect_stdout(StringIO()):
-            with tempfile.TemporaryDirectory('test_iterative_nonautoregressive_transformer') as data_dir:
-                create_dummy_data(data_dir)
-                preprocess_translation_data(data_dir)
-                train_translation_model(data_dir, 'iterative_nonautoregressive_transformer', [
-                    '--apply-bert-init', '--src-embedding-copy', '--criterion',
-                    'nat_loss', '--noise', 'full_mask', '--stochastic-approx',
-                    '--dae-ratio', '0.5', '--train-step', '3'
-                ], task='translation_lev')
-                generate_main(data_dir)
-
-    def test_insertion_transformer(self):
-        with contextlib.redirect_stdout(StringIO()):
-            with tempfile.TemporaryDirectory('test_insertion_transformer') as data_dir:
-                create_dummy_data(data_dir)
-                preprocess_translation_data(data_dir)
-                train_translation_model(data_dir, 'insertion_transformer', [
-                    '--apply-bert-init', '--criterion', 'nat_loss', '--noise',
-                    'random_mask'
-                ], task='translation_lev')
-                generate_main(data_dir)
-
-    def test_mixture_of_experts(self):
-        with contextlib.redirect_stdout(StringIO()):
-            with tempfile.TemporaryDirectory('test_moe') as data_dir:
-                create_dummy_data(data_dir)
-                preprocess_translation_data(data_dir)
-                train_translation_model(data_dir, 'transformer_iwslt_de_en', [
-                    '--task', 'translation_moe',
-                    '--method', 'hMoElp',
-                    '--mean-pool-gating-network',
-                    '--num-experts', '3',
-                    '--encoder-layers', '2',
-                    '--decoder-layers', '2',
-                    '--encoder-embed-dim', '8',
-                    '--decoder-embed-dim', '8',
-                ])
-                generate_main(data_dir, [
-                    '--task', 'translation_moe',
-                    '--method', 'hMoElp',
-                    '--mean-pool-gating-network',
-                    '--num-experts', '3',
-                    '--gen-expert', '0'
-                ])
-
-    def test_alignment(self):
-        with contextlib.redirect_stdout(StringIO()):
-            with tempfile.TemporaryDirectory('test_alignment') as data_dir:
-                create_dummy_data(data_dir, alignment=True)
-                preprocess_translation_data(data_dir, ['--align-suffix', 'align'])
-                train_translation_model(
-                    data_dir,
-                    'transformer_align',
-                    [
-                        '--encoder-layers', '2',
-                        '--decoder-layers', '2',
-                        '--encoder-embed-dim', '8',
-                        '--decoder-embed-dim', '8',
-                        '--load-alignments',
-                        '--alignment-layer', '1',
-                        '--criterion', 'label_smoothed_cross_entropy_with_alignment'
-=======
                 train_translation_model(
                     data_dir,
                     "lightconv_iwslt_de_en",
@@ -1128,14 +930,11 @@
                         "1",
                         "--criterion",
                         "label_smoothed_cross_entropy_with_alignment",
->>>>>>> 5ac5e8a2
                     ],
                     run_validation=True,
                 )
                 generate_main(data_dir)
 
-<<<<<<< HEAD
-=======
     def test_alignment_full_context(self):
         with contextlib.redirect_stdout(StringIO()):
             with tempfile.TemporaryDirectory("test_alignment") as data_dir:
@@ -1196,7 +995,6 @@
                     ],
                 )
 
->>>>>>> 5ac5e8a2
 
 class TestStories(unittest.TestCase):
     def setUp(self):
@@ -1211,19 +1009,6 @@
                 create_dummy_data(data_dir)
                 preprocess_translation_data(data_dir)
                 config = [
-<<<<<<< HEAD
-                    '--encoder-layers', '[(128, 3)] * 2',
-                    '--decoder-layers', '[(128, 3)] * 2',
-                    '--decoder-attention', 'True',
-                    '--encoder-attention', 'False',
-                    '--gated-attention', 'True',
-                    '--self-attention', 'True',
-                    '--project-input', 'True',
-                    '--encoder-embed-dim', '8',
-                    '--decoder-embed-dim', '8',
-                    '--decoder-out-embed-dim', '8',
-                    '--multihead-self-attention-nheads', '2'
-=======
                     "--encoder-layers",
                     "[(128, 3)] * 2",
                     "--decoder-layers",
@@ -1246,7 +1031,6 @@
                     "8",
                     "--multihead-self-attention-nheads",
                     "2",
->>>>>>> 5ac5e8a2
                 ]
                 train_translation_model(data_dir, "fconv_self_att_wp", config)
                 generate_main(data_dir)
@@ -1281,23 +1065,6 @@
             with tempfile.TemporaryDirectory("test_fconv_lm") as data_dir:
                 create_dummy_data(data_dir)
                 preprocess_lm_data(data_dir)
-<<<<<<< HEAD
-                train_language_model(data_dir, 'fconv_lm', [
-                    '--decoder-layers', '[(850, 3)] * 2 + [(1024,4)]',
-                    '--decoder-embed-dim', '280',
-                    '--optimizer', 'nag',
-                    '--lr', '0.1',
-                ])
-                eval_lm_main(data_dir)
-
-    def test_transformer_lm(self):
-        with contextlib.redirect_stdout(StringIO()):
-            with tempfile.TemporaryDirectory('test_transformer_lm') as data_dir:
-                create_dummy_data(data_dir)
-                preprocess_lm_data(data_dir)
-                train_language_model(
-                    data_dir, 'transformer_lm', ['--add-bos-token'], run_validation=True,
-=======
                 train_language_model(
                     data_dir,
                     "fconv_lm",
@@ -1311,7 +1078,6 @@
                         "--lr",
                         "0.1",
                     ],
->>>>>>> 5ac5e8a2
                 )
                 eval_lm_main(data_dir)
                 generate_main(
@@ -1351,220 +1117,6 @@
                     ],
                 )
 
-<<<<<<< HEAD
-class TestMaskedLanguageModel(unittest.TestCase):
-
-    def test_legacy_masked_lm(self):
-        with contextlib.redirect_stdout(StringIO()):
-            with tempfile.TemporaryDirectory("test_legacy_mlm") as data_dir:
-                create_dummy_data(data_dir)
-                preprocess_lm_data(data_dir)
-                train_legacy_masked_language_model(data_dir, "masked_lm")
-
-    def _test_pretrained_masked_lm_for_translation(self, learned_pos_emb, encoder_only):
-        with contextlib.redirect_stdout(StringIO()):
-            with tempfile.TemporaryDirectory("test_mlm") as data_dir:
-                create_dummy_data(data_dir)
-                preprocess_lm_data(data_dir)
-                train_legacy_masked_language_model(
-                    data_dir,
-                    arch="masked_lm",
-                    extra_args=('--encoder-learned-pos',) if learned_pos_emb else ()
-                )
-                with tempfile.TemporaryDirectory(
-                    "test_mlm_translation"
-                ) as translation_dir:
-                    create_dummy_data(translation_dir)
-                    preprocess_translation_data(
-                        translation_dir, extra_flags=["--joined-dictionary"]
-                    )
-                    # Train transformer with data_dir/checkpoint_last.pt
-                    train_translation_model(
-                        translation_dir,
-                        arch="transformer_from_pretrained_xlm",
-                        extra_flags=[
-                            "--decoder-layers",
-                            "1",
-                            "--decoder-embed-dim",
-                            "32",
-                            "--decoder-attention-heads",
-                            "1",
-                            "--decoder-ffn-embed-dim",
-                            "32",
-                            "--encoder-layers",
-                            "1",
-                            "--encoder-embed-dim",
-                            "32",
-                            "--encoder-attention-heads",
-                            "1",
-                            "--encoder-ffn-embed-dim",
-                            "32",
-                            "--pretrained-xlm-checkpoint",
-                            "{}/checkpoint_last.pt".format(data_dir),
-                            "--activation-fn",
-                            "gelu",
-                            "--max-source-positions",
-                            "500",
-                            "--max-target-positions",
-                            "500",
-                        ] + (
-                            ["--encoder-learned-pos", "--decoder-learned-pos"]
-                            if learned_pos_emb else []
-                        ) + (['--init-encoder-only'] if encoder_only else []),
-                        task="translation_from_pretrained_xlm",
-                    )
-
-    def test_pretrained_masked_lm_for_translation_learned_pos_emb(self):
-        self._test_pretrained_masked_lm_for_translation(True, False)
-
-    def test_pretrained_masked_lm_for_translation_sinusoidal_pos_emb(self):
-        self._test_pretrained_masked_lm_for_translation(False, False)
-
-    def test_pretrained_masked_lm_for_translation_encoder_only(self):
-        self._test_pretrained_masked_lm_for_translation(True, True)
-
-
-def train_legacy_masked_language_model(data_dir, arch, extra_args=()):
-    train_parser = options.get_training_parser()
-    # TODO: langs should be in and out right?
-    train_args = options.parse_args_and_arch(
-        train_parser,
-        [
-            "--task",
-            "cross_lingual_lm",
-            data_dir,
-            "--arch",
-            arch,
-            # Optimizer args
-            "--optimizer",
-            "adam",
-            "--lr-scheduler",
-            "reduce_lr_on_plateau",
-            "--lr-shrink",
-            "0.5",
-            "--lr",
-            "0.0001",
-            "--min-lr",
-            "1e-09",
-            # dropout, attention args
-            "--dropout",
-            "0.1",
-            "--attention-dropout",
-            "0.1",
-            # MLM args
-            "--criterion",
-            "legacy_masked_lm_loss",
-            "--masked-lm-only",
-            "--monolingual-langs",
-            "in,out",
-            "--num-segment",
-            "5",
-            # Transformer args: use a small transformer model for fast training
-            "--encoder-layers",
-            "1",
-            "--encoder-embed-dim",
-            "32",
-            "--encoder-attention-heads",
-            "1",
-            "--encoder-ffn-embed-dim",
-            "32",
-            # Other training args
-            "--max-tokens",
-            "500",
-            "--tokens-per-sample",
-            "500",
-            "--save-dir",
-            data_dir,
-            "--max-epoch",
-            "1",
-            "--no-progress-bar",
-            "--distributed-world-size",
-            "1",
-            "--dataset-impl",
-            "raw",
-        ] + list(extra_args),
-    )
-    train.main(train_args)
-
-
-class TestCommonOptions(unittest.TestCase):
-
-    def test_optimizers(self):
-        with contextlib.redirect_stdout(StringIO()):
-            with tempfile.TemporaryDirectory('test_optimizers') as data_dir:
-                # Use just a bit of data and tiny model to keep this test runtime reasonable
-                create_dummy_data(data_dir, num_examples=10, maxlen=5)
-                preprocess_translation_data(data_dir)
-                optimizers = ['adafactor', 'adam', 'nag', 'adagrad', 'sgd', 'adadelta']
-                last_checkpoint = os.path.join(data_dir, 'checkpoint_last.pt')
-                for optimizer in optimizers:
-                    if os.path.exists(last_checkpoint):
-                        os.remove(last_checkpoint)
-                    train_translation_model(data_dir, 'lstm', [
-                        '--required-batch-size-multiple', '1',
-                        '--encoder-layers', '1',
-                        '--encoder-hidden-size', '32',
-                        '--decoder-layers', '1',
-                        '--optimizer', optimizer,
-                    ])
-                    generate_main(data_dir)
-
-
-def create_dummy_data(data_dir, num_examples=1000, maxlen=20, alignment=False):
-
-    def _create_dummy_data(filename):
-        data = torch.rand(num_examples * maxlen)
-        data = 97 + torch.floor(26 * data).int()
-        with open(os.path.join(data_dir, filename), 'w') as h:
-            offset = 0
-            for _ in range(num_examples):
-                ex_len = random.randint(1, maxlen)
-                ex_str = ' '.join(map(chr, data[offset:offset+ex_len]))
-                print(ex_str, file=h)
-                offset += ex_len
-
-    def _create_dummy_alignment_data(filename_src, filename_tgt, filename):
-        with open(os.path.join(data_dir, filename_src), 'r') as src_f, \
-             open(os.path.join(data_dir, filename_tgt), 'r') as tgt_f, \
-             open(os.path.join(data_dir, filename), 'w') as h:
-                    for src, tgt in zip(src_f, tgt_f):
-                        src_len = len(src.split())
-                        tgt_len = len(tgt.split())
-                        avg_len = (src_len + tgt_len) // 2
-                        num_alignments = random.randint(avg_len // 2, 2 * avg_len)
-                        src_indices = torch.floor(torch.rand(num_alignments) * src_len).int()
-                        tgt_indices = torch.floor(torch.rand(num_alignments) * tgt_len).int()
-                        ex_str = ' '.join(["{}-{}".format(src, tgt) for src, tgt in zip(src_indices, tgt_indices)])
-                        print(ex_str, file=h)
-
-    _create_dummy_data('train.in')
-    _create_dummy_data('train.out')
-    _create_dummy_data('valid.in')
-    _create_dummy_data('valid.out')
-    _create_dummy_data('test.in')
-    _create_dummy_data('test.out')
-
-    if alignment:
-        _create_dummy_alignment_data('train.in', 'train.out', 'train.align')
-        _create_dummy_alignment_data('valid.in', 'valid.out', 'valid.align')
-        _create_dummy_alignment_data('test.in', 'test.out', 'test.align')
-
-def preprocess_translation_data(data_dir, extra_flags=None):
-    preprocess_parser = options.get_preprocessing_parser()
-    preprocess_args = preprocess_parser.parse_args(
-        [
-            '--source-lang', 'in',
-            '--target-lang', 'out',
-            '--trainpref', os.path.join(data_dir, 'train'),
-            '--validpref', os.path.join(data_dir, 'valid'),
-            '--testpref', os.path.join(data_dir, 'test'),
-            '--thresholdtgt', '0',
-            '--thresholdsrc', '0',
-            '--destdir', data_dir,
-        ] + (extra_flags or []),
-    )
-    preprocess.main(preprocess_args)
-=======
     def test_transformer_lm_with_adaptive_softmax(self):
         with contextlib.redirect_stdout(StringIO()):
             with tempfile.TemporaryDirectory(
@@ -1620,7 +1172,6 @@
                         "500",
                     ],
                 )
->>>>>>> 5ac5e8a2
 
     def test_lstm_lm(self):
         with contextlib.redirect_stdout(StringIO()):
@@ -1646,9 +1197,6 @@
                     ],
                 )
 
-<<<<<<< HEAD
-def train_translation_model(data_dir, arch, extra_flags=None, task='translation', run_validation=False):
-=======
     def test_lstm_lm_residuals(self):
         with contextlib.redirect_stdout(StringIO()):
             with tempfile.TemporaryDirectory("test_lstm_lm_residuals") as data_dir:
@@ -1943,26 +1491,11 @@
 
 
 def train_legacy_masked_language_model(data_dir, arch, extra_args=()):
->>>>>>> 5ac5e8a2
     train_parser = options.get_training_parser()
     # TODO: langs should be in and out right?
     train_args = options.parse_args_and_arch(
         train_parser,
         [
-<<<<<<< HEAD
-            '--task', task,
-            data_dir,
-            '--save-dir', data_dir,
-            '--arch', arch,
-            '--lr', '0.05',
-            '--max-tokens', '500',
-            '--max-epoch', '1',
-            '--no-progress-bar',
-            '--distributed-world-size', '1',
-            '--source-lang', 'in',
-            '--target-lang', 'out',
-        ] + (extra_flags or []),
-=======
             "--task",
             "cross_lingual_lm",
             data_dir,
@@ -2019,7 +1552,6 @@
             "0",
         ]
         + list(extra_args),
->>>>>>> 5ac5e8a2
     )
     train.main(train_args)
 
@@ -2040,16 +1572,6 @@
         validate.main(validate_args)
 
 
-<<<<<<< HEAD
-def generate_main(data_dir, extra_flags=None):
-    if extra_flags is None:
-        extra_flags = [
-            '--print-alignment',
-        ]
-    generate_parser = options.get_generation_parser()
-    generate_args = options.parse_args_and_arch(
-        generate_parser,
-=======
 class TestOptimizers(unittest.TestCase):
     def setUp(self):
         logging.disable(logging.CRITICAL)
@@ -2210,20 +1732,10 @@
     train_parser = options.get_training_parser()
     train_args = options.parse_args_and_arch(
         train_parser,
->>>>>>> 5ac5e8a2
         [
             "--task",
             "masked_lm",
             data_dir,
-<<<<<<< HEAD
-            '--path', os.path.join(data_dir, 'checkpoint_last.pt'),
-            '--beam', '3',
-            '--batch-size', '64',
-            '--max-len-b', '5',
-            '--gen-subset', 'valid',
-            '--no-progress-bar',
-        ] + (extra_flags or []),
-=======
             "--arch",
             arch,
             "--optimizer",
@@ -2247,7 +1759,6 @@
             "0",
         ]
         + (extra_flags or []),
->>>>>>> 5ac5e8a2
     )
     train.main(train_args)
 
@@ -2295,9 +1806,6 @@
     train.main(train_args)
 
 
-<<<<<<< HEAD
-def train_language_model(data_dir, arch, extra_flags=None, run_validation=False):
-=======
 def train_language_model(
     data_dir,
     arch,
@@ -2306,7 +1814,6 @@
     extra_valid_flags=None,
     task="language_modeling",
 ):
->>>>>>> 5ac5e8a2
     train_parser = options.get_training_parser()
     train_args = options.parse_args_and_arch(
         train_parser,
@@ -2314,21 +1821,6 @@
             "--task",
             task,
             data_dir,
-<<<<<<< HEAD
-            '--arch', arch,
-            '--optimizer', 'adam',
-            '--lr', '0.0001',
-            '--criterion', 'adaptive_loss',
-            '--adaptive-softmax-cutoff', '5,10,15',
-            '--max-tokens', '500',
-            '--tokens-per-sample', '500',
-            '--save-dir', data_dir,
-            '--max-epoch', '1',
-            '--no-progress-bar',
-            '--distributed-world-size', '1',
-            '--ddp-backend', 'no_c10d',
-        ] + (extra_flags or []),
-=======
             "--arch",
             arch,
             "--optimizer",
@@ -2352,7 +1844,6 @@
             "0",
         ]
         + (extra_flags or []),
->>>>>>> 5ac5e8a2
     )
     train.main(train_args)
 
@@ -2362,15 +1853,6 @@
         validate_args = options.parse_args_and_arch(
             validate_parser,
             [
-<<<<<<< HEAD
-                '--task', 'language_modeling',
-                data_dir,
-                '--path', os.path.join(data_dir, 'checkpoint_last.pt'),
-                '--valid-subset', 'valid',
-                '--max-tokens', '500',
-                '--no-progress-bar',
-            ]
-=======
                 "--task",
                 task,
                 data_dir,
@@ -2385,7 +1867,6 @@
                 "0",
             ]
             + (extra_valid_flags or []),
->>>>>>> 5ac5e8a2
         )
         validate.main(validate_args)
 
