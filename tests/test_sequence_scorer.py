# Copyright (c) Facebook, Inc. and its affiliates.
#
# This source code is licensed under the MIT license found in the
# LICENSE file in the root directory of this source tree.

import argparse
import unittest

import tests.utils as test_utils
import torch
from fairseq.sequence_scorer import SequenceScorer


class TestSequenceScorer(unittest.TestCase):
    def test_sequence_scorer(self):
        # construct dummy dictionary
        d = test_utils.dummy_dictionary(vocab_size=2)
        self.assertEqual(d.pad(), 1)
        self.assertEqual(d.eos(), 2)
        self.assertEqual(d.unk(), 3)
        eos = d.eos()
        w1 = 4
        w2 = 5

        # construct dataloader
        data = [
            {
                "source": torch.LongTensor([w1, w2, eos]),
                "target": torch.LongTensor([w1, w2, w1, eos]),
            },
            {
                "source": torch.LongTensor([w2, eos]),
                "target": torch.LongTensor([w2, w1, eos]),
            },
            {
                "source": torch.LongTensor([w2, eos]),
                "target": torch.LongTensor([w2, eos]),
            },
        ]
        data_itr = test_utils.dummy_dataloader(data)

        # specify expected output probabilities
        args = argparse.Namespace()
        unk = 0.0
        args.beam_probs = [
            # step 0:
            torch.FloatTensor(
                [
                    # eos      w1   w2
                    [0.0, unk, 0.6, 0.4],  # sentence 1
                    [0.0, unk, 0.4, 0.6],  # sentence 2
                    [0.0, unk, 0.7, 0.3],  # sentence 3
                ]
            ),
            # step 1:
            torch.FloatTensor(
                [
                    # eos      w1   w2
                    [0.0, unk, 0.2, 0.7],  # sentence 1
                    [0.0, unk, 0.8, 0.2],  # sentence 2
                    [0.7, unk, 0.1, 0.2],  # sentence 3
                ]
            ),
            # step 2:
            torch.FloatTensor(
                [
                    # eos       w1    w2
                    [0.10, unk, 0.50, 0.4],  # sentence 1
                    [0.15, unk, 0.15, 0.7],  # sentence 2
                    [0.00, unk, 0.00, 0.0],  # sentence 3
                ]
            ),
            # step 3:
            torch.FloatTensor(
                [
                    # eos      w1    w2
                    [0.9, unk, 0.05, 0.05],  # sentence 1
                    [0.0, unk, 0.00, 0.0],  # sentence 2
                    [0.0, unk, 0.00, 0.0],  # sentence 3
                ]
            ),
        ]
        expected_scores = [
            [0.6, 0.7, 0.5, 0.9],  # sentence 1
            [0.6, 0.8, 0.15],  # sentence 2
            [0.3, 0.7],  # sentence 3
        ]

        task = test_utils.TestTranslationTask.setup_task(args, d, d)
        model = task.build_model(args)
        scorer = SequenceScorer(task.target_dictionary)
        for sample in data_itr:
            hypos = task.inference_step(scorer, [model], sample)
<<<<<<< HEAD
            for id, hypos_id in zip(sample['id'].tolist(), hypos):
                self.assertHypoTokens(hypos_id[0], data[id]['target'])
=======
            for id, hypos_id in zip(sample["id"].tolist(), hypos):
                self.assertHypoTokens(hypos_id[0], data[id]["target"])
>>>>>>> 5ac5e8a2
                self.assertHypoScore(hypos_id[0], expected_scores[id])

    def assertHypoTokens(self, hypo, tokens):
        self.assertTensorEqual(hypo["tokens"], torch.LongTensor(tokens))

    def assertHypoScore(self, hypo, pos_probs, normalized=True, lenpen=1.0):
        pos_scores = torch.FloatTensor(pos_probs).log()
        self.assertAlmostEqual(hypo["positional_scores"], pos_scores)
        self.assertEqual(pos_scores.numel(), hypo["tokens"].numel())
        score = pos_scores.sum()
        if normalized:
            score /= pos_scores.numel() ** lenpen
        self.assertLess(abs(score - hypo["score"]), 1e-6)

    def assertAlmostEqual(self, t1, t2):
        self.assertEqual(t1.size(), t2.size(), "size mismatch")
        self.assertLess((t1 - t2).abs().max(), 1e-4)

    def assertTensorEqual(self, t1, t2):
        self.assertEqual(t1.size(), t2.size(), "size mismatch")
        self.assertEqual(t1.ne(t2).long().sum(), 0)


if __name__ == "__main__":
    unittest.main()<|MERGE_RESOLUTION|>--- conflicted
+++ resolved
@@ -91,13 +91,8 @@
         scorer = SequenceScorer(task.target_dictionary)
         for sample in data_itr:
             hypos = task.inference_step(scorer, [model], sample)
-<<<<<<< HEAD
-            for id, hypos_id in zip(sample['id'].tolist(), hypos):
-                self.assertHypoTokens(hypos_id[0], data[id]['target'])
-=======
             for id, hypos_id in zip(sample["id"].tolist(), hypos):
                 self.assertHypoTokens(hypos_id[0], data[id]["target"])
->>>>>>> 5ac5e8a2
                 self.assertHypoScore(hypos_id[0], expected_scores[id])
 
     def assertHypoTokens(self, hypo, tokens):
