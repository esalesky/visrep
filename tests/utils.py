--- conflicted
+++ resolved
@@ -440,9 +440,6 @@
         self.args = args
 
     def forward(self, src_tokens, src_lengths=None, **kwargs):
-<<<<<<< HEAD
-        return src_tokens
-=======
         return EncoderOut(
             encoder_out=src_tokens,
             encoder_padding_mask=None,
@@ -451,7 +448,6 @@
             src_tokens=None,
             src_lengths=None,
         )
->>>>>>> 5ac5e8a2
 
     def reorder_encoder_out(self, encoder_out, new_order):
         return EncoderOut(
