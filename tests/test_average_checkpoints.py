--- conflicted
+++ resolved
@@ -12,12 +12,6 @@
 
 import numpy as np
 import torch
-<<<<<<< HEAD
-from torch import nn
-
-
-=======
->>>>>>> 5ac5e8a2
 from scripts.average_checkpoints import average_checkpoints
 from torch import nn
 
