# Neural Language Modeling

## Pre-trained models

Model | Description | Dataset | Download
---|---|---|---
`transformer_lm.gbw.adaptive_huge` | Adaptive Inputs <br> ([Baevski and Auli, 2018](https://arxiv.org/abs/1809.10853)) <br> 1026M params | [Google Billion Words](https://github.com/ciprian-chelba/1-billion-word-language-modeling-benchmark) | [download (.tar.bz2)](https://dl.fbaipublicfiles.com/fairseq/models/lm/adaptive_lm_gbw_huge.tar.bz2)
<<<<<<< HEAD
`transformer_lm.wiki103.adaptive` | Adaptive Inputs <br> ([Baevski and Auli, 2018](https://arxiv.org/abs/1809.10853)) <br> 247M params | [WikiText-103](https://einstein.ai/research/the-wikitext-long-term-dependency-language-modeling-dataset) | [download (.tar.bz2)](https://dl.fbaipublicfiles.com/fairseq/models/lm/adaptive_lm_wiki103.tar.bz2)
=======
`transformer_lm.wiki103.adaptive` | Adaptive Inputs <br> ([Baevski and Auli, 2018](https://arxiv.org/abs/1809.10853)) <br> 247M params | [WikiText-103](https://blog.einstein.ai/the-wikitext-long-term-dependency-language-modeling-dataset) | [download (.tar.bz2)](https://dl.fbaipublicfiles.com/fairseq/models/lm/adaptive_lm_wiki103.v2.tar.bz2)
>>>>>>> 5ac5e8a2
`transformer_lm.wmt19.en` | English LM <br> ([Ng et al., 2019](https://arxiv.org/abs/1907.06616)) | [WMT News Crawl](http://data.statmt.org/news-crawl/) | [download (.tar.gz)](https://dl.fbaipublicfiles.com/fairseq/models/lm/wmt19.en.tar.gz)
`transformer_lm.wmt19.de` | German LM <br> ([Ng et al., 2019](https://arxiv.org/abs/1907.06616)) | [WMT News Crawl](http://data.statmt.org/news-crawl/) | [download (.tar.gz)](https://dl.fbaipublicfiles.com/fairseq/models/lm/wmt19.de.tar.gz)
`transformer_lm.wmt19.ru` | Russian LM <br> ([Ng et al., 2019](https://arxiv.org/abs/1907.06616)) | [WMT News Crawl](http://data.statmt.org/news-crawl/) | [download (.tar.gz)](https://dl.fbaipublicfiles.com/fairseq/models/lm/wmt19.ru.tar.gz)

## Example usage

<<<<<<< HEAD
To sample from a language model using PyTorch Hub:
```python
import torch

# List available models
torch.hub.list('pytorch/fairseq')  # [..., 'transformer_lm.wmt19.en', ...]

# Load an English LM trained on WMT'19 News Crawl data
en_lm = torch.hub.load('pytorch/fairseq', 'transformer_lm.wmt19.en', tokenizer='moses', bpe='fastbpe')

# Sample from the language model
en_lm.sample('Barack Obama', beam=1, sampling=True, sampling_topk=10, temperature=0.8)
# "Barack Obama is coming to Sydney and New Zealand (...)"

# The same interface can be used with custom models as well
from fairseq.models.transformer_lm import TransformerLanguageModel
custom_lm = TransformerLanguageModel.from_pretrained('/path/to/model/dir', 'checkpoint100.pt', tokenizer='moses', bpe='fastbpe')
custom_lm.sample('Barack Obama', beam=5)
# "Barack Obama (...)"
```

## Training a transformer language model with the CLI tools

### 1) Preprocess the data

First download and prepare the [WikiText-103 dataset](https://www.salesforce.com/products/einstein/ai-research/the-wikitext-dependency-language-modeling-dataset/):
```bash
cd examples/language_model/
bash prepare-wikitext-103.sh
cd ../..
```

Next preprocess/binarize the data:
```bash
TEXT=examples/language_model/wikitext-103
fairseq-preprocess \
    --only-source \
    --trainpref $TEXT/wiki.train.tokens \
    --validpref $TEXT/wiki.valid.tokens \
    --testpref $TEXT/wiki.test.tokens \
    --destdir data-bin/wikitext-103 \
    --workers 20
```

### 2) Train a language model

Next we'll train a transformer language model using [adaptive inputs](transformer_lm/README.md):
```bash
fairseq-train --task language_modeling \
    data-bin/wikitext-103 \
    --save-dir checkpoints/transformer_wikitext-103 \
    --arch transformer_lm_wiki103 \
    --max-update 286000 --max-lr 1.0 --t-mult 2 --lr-period-updates 270000 --lr-scheduler cosine --lr-shrink 0.75 \
    --warmup-updates 16000 --warmup-init-lr 1e-07 --min-lr 1e-09 --optimizer nag --lr 0.0001 --clip-norm 0.1 \
    --criterion adaptive_loss --max-tokens 3072 --update-freq 3 --tokens-per-sample 3072 --seed 1 \
    --sample-break-mode none --skip-invalid-size-inputs-valid-test --ddp-backend=no_c10d
```

If the above command runs out of memory, try reducing `--max-tokens` (max number
of tokens per batch) or `--tokens-per-sample` (max sequence length). You can
also increase `--update-freq` to accumulate gradients and simulate training on
more GPUs.

### 3) Evaluate
```bash
fairseq-eval-lm data-bin/wikitext-103 \
    --path checkpoints/transformer_wiki103/checkpoint_best.pt \
    --sample-break-mode complete --max-tokens 3072 \
    --context-window 2560 --softmax-batch 1024
```

## Convolutional language models

Please see the [convolutional LM README](conv_lm/README.md) for instructions to
train convolutional language models.
=======
We require a few additional Python dependencies for preprocessing:
```bash
pip install fastBPE sacremoses
```

To sample from a language model using PyTorch Hub:
```python
import torch

# List available models
torch.hub.list('pytorch/fairseq')  # [..., 'transformer_lm.wmt19.en', ...]

# Load an English LM trained on WMT'19 News Crawl data
en_lm = torch.hub.load('pytorch/fairseq', 'transformer_lm.wmt19.en', tokenizer='moses', bpe='fastbpe')
en_lm.eval()  # disable dropout

# Move model to GPU
en_lm.cuda()

# Sample from the language model
en_lm.sample('Barack Obama', beam=1, sampling=True, sampling_topk=10, temperature=0.8)
# "Barack Obama is coming to Sydney and New Zealand (...)"

# Compute perplexity for a sequence
en_lm.score('Barack Obama is coming to Sydney and New Zealand')['positional_scores'].mean().neg().exp()
# tensor(15.1474)

# The same interface can be used with custom models as well
from fairseq.models.transformer_lm import TransformerLanguageModel
custom_lm = TransformerLanguageModel.from_pretrained('/path/to/model/dir', 'checkpoint100.pt', tokenizer='moses', bpe='fastbpe')
custom_lm.sample('Barack Obama', beam=5)
# "Barack Obama (...)"
```

## Training a transformer language model with the CLI tools

### 1) Preprocess the data

First download and prepare the [WikiText-103 dataset](https://www.salesforce.com/products/einstein/ai-research/the-wikitext-dependency-language-modeling-dataset/):
```bash
cd examples/language_model/
bash prepare-wikitext-103.sh
cd ../..
```

Next preprocess/binarize the data:
```bash
TEXT=examples/language_model/wikitext-103
fairseq-preprocess \
    --only-source \
    --trainpref $TEXT/wiki.train.tokens \
    --validpref $TEXT/wiki.valid.tokens \
    --testpref $TEXT/wiki.test.tokens \
    --destdir data-bin/wikitext-103 \
    --workers 20
```

### 2) Train a language model

Next we'll train a basic transformer language model on wikitext-103. For more
advanced usage, see the [adaptive inputs README](README.adaptive_inputs.md).

To train a basic LM (assumes 2 GPUs):
```
$ fairseq-train --task language_modeling \
  data-bin/wikitext-103 \
  --save-dir checkpoints/transformer_wikitext-103 \
  --arch transformer_lm --share-decoder-input-output-embed \
  --dropout 0.1 \
  --optimizer adam --adam-betas '(0.9, 0.98)' --weight-decay 0.01 --clip-norm 0.0 \
  --lr 0.0005 --lr-scheduler inverse_sqrt --warmup-updates 4000 --warmup-init-lr 1e-07 \
  --tokens-per-sample 512 --sample-break-mode none \
  --max-tokens 2048 --update-freq 16 \
  --fp16 \
  --max-update 50000
```

If you run out of memory, try reducing `--max-tokens` (max number of tokens per
batch) or `--tokens-per-sample` (max sequence length). You can also adjust
`--update-freq` to accumulate gradients and simulate training on a different
number of GPUs.

### 3) Evaluate

```bash
fairseq-eval-lm data-bin/wikitext-103 \
    --path checkpoints/transformer_wiki103/checkpoint_best.pt \
    --batch-size 2 \
    --tokens-per-sample 512 \
    --context-window 400
# | Evaluated 245569 tokens in 56.1s (4379.02 tokens/s)
# | Loss: 3.4164, Perplexity: 30.46
```

*Note:* The `--context-window` option controls how much context is provided to
each token when computing perplexity. When the window size is 0, the dataset is
chunked into segments of length 512 and perplexity is computed over each segment
normally. However, this results in worse (higher) perplexity since tokens that
appear earlier in each segment have less conditioning. When the maximum window
size is used (511 in this case), then we compute perplexity for each token
fully conditioned on 511 tokens of context. This slows down evaluation
significantly, since we must run a separate forward pass for every token in the
dataset, but results in better (lower) perplexity.


## Convolutional language models

Please see the [convolutional LM README](README.conv.md) for instructions on
training convolutional language models.
>>>>>>> 5ac5e8a2
<|MERGE_RESOLUTION|>--- conflicted
+++ resolved
@@ -5,94 +5,13 @@
 Model | Description | Dataset | Download
 ---|---|---|---
 `transformer_lm.gbw.adaptive_huge` | Adaptive Inputs <br> ([Baevski and Auli, 2018](https://arxiv.org/abs/1809.10853)) <br> 1026M params | [Google Billion Words](https://github.com/ciprian-chelba/1-billion-word-language-modeling-benchmark) | [download (.tar.bz2)](https://dl.fbaipublicfiles.com/fairseq/models/lm/adaptive_lm_gbw_huge.tar.bz2)
-<<<<<<< HEAD
-`transformer_lm.wiki103.adaptive` | Adaptive Inputs <br> ([Baevski and Auli, 2018](https://arxiv.org/abs/1809.10853)) <br> 247M params | [WikiText-103](https://einstein.ai/research/the-wikitext-long-term-dependency-language-modeling-dataset) | [download (.tar.bz2)](https://dl.fbaipublicfiles.com/fairseq/models/lm/adaptive_lm_wiki103.tar.bz2)
-=======
 `transformer_lm.wiki103.adaptive` | Adaptive Inputs <br> ([Baevski and Auli, 2018](https://arxiv.org/abs/1809.10853)) <br> 247M params | [WikiText-103](https://blog.einstein.ai/the-wikitext-long-term-dependency-language-modeling-dataset) | [download (.tar.bz2)](https://dl.fbaipublicfiles.com/fairseq/models/lm/adaptive_lm_wiki103.v2.tar.bz2)
->>>>>>> 5ac5e8a2
 `transformer_lm.wmt19.en` | English LM <br> ([Ng et al., 2019](https://arxiv.org/abs/1907.06616)) | [WMT News Crawl](http://data.statmt.org/news-crawl/) | [download (.tar.gz)](https://dl.fbaipublicfiles.com/fairseq/models/lm/wmt19.en.tar.gz)
 `transformer_lm.wmt19.de` | German LM <br> ([Ng et al., 2019](https://arxiv.org/abs/1907.06616)) | [WMT News Crawl](http://data.statmt.org/news-crawl/) | [download (.tar.gz)](https://dl.fbaipublicfiles.com/fairseq/models/lm/wmt19.de.tar.gz)
 `transformer_lm.wmt19.ru` | Russian LM <br> ([Ng et al., 2019](https://arxiv.org/abs/1907.06616)) | [WMT News Crawl](http://data.statmt.org/news-crawl/) | [download (.tar.gz)](https://dl.fbaipublicfiles.com/fairseq/models/lm/wmt19.ru.tar.gz)
 
 ## Example usage
 
-<<<<<<< HEAD
-To sample from a language model using PyTorch Hub:
-```python
-import torch
-
-# List available models
-torch.hub.list('pytorch/fairseq')  # [..., 'transformer_lm.wmt19.en', ...]
-
-# Load an English LM trained on WMT'19 News Crawl data
-en_lm = torch.hub.load('pytorch/fairseq', 'transformer_lm.wmt19.en', tokenizer='moses', bpe='fastbpe')
-
-# Sample from the language model
-en_lm.sample('Barack Obama', beam=1, sampling=True, sampling_topk=10, temperature=0.8)
-# "Barack Obama is coming to Sydney and New Zealand (...)"
-
-# The same interface can be used with custom models as well
-from fairseq.models.transformer_lm import TransformerLanguageModel
-custom_lm = TransformerLanguageModel.from_pretrained('/path/to/model/dir', 'checkpoint100.pt', tokenizer='moses', bpe='fastbpe')
-custom_lm.sample('Barack Obama', beam=5)
-# "Barack Obama (...)"
-```
-
-## Training a transformer language model with the CLI tools
-
-### 1) Preprocess the data
-
-First download and prepare the [WikiText-103 dataset](https://www.salesforce.com/products/einstein/ai-research/the-wikitext-dependency-language-modeling-dataset/):
-```bash
-cd examples/language_model/
-bash prepare-wikitext-103.sh
-cd ../..
-```
-
-Next preprocess/binarize the data:
-```bash
-TEXT=examples/language_model/wikitext-103
-fairseq-preprocess \
-    --only-source \
-    --trainpref $TEXT/wiki.train.tokens \
-    --validpref $TEXT/wiki.valid.tokens \
-    --testpref $TEXT/wiki.test.tokens \
-    --destdir data-bin/wikitext-103 \
-    --workers 20
-```
-
-### 2) Train a language model
-
-Next we'll train a transformer language model using [adaptive inputs](transformer_lm/README.md):
-```bash
-fairseq-train --task language_modeling \
-    data-bin/wikitext-103 \
-    --save-dir checkpoints/transformer_wikitext-103 \
-    --arch transformer_lm_wiki103 \
-    --max-update 286000 --max-lr 1.0 --t-mult 2 --lr-period-updates 270000 --lr-scheduler cosine --lr-shrink 0.75 \
-    --warmup-updates 16000 --warmup-init-lr 1e-07 --min-lr 1e-09 --optimizer nag --lr 0.0001 --clip-norm 0.1 \
-    --criterion adaptive_loss --max-tokens 3072 --update-freq 3 --tokens-per-sample 3072 --seed 1 \
-    --sample-break-mode none --skip-invalid-size-inputs-valid-test --ddp-backend=no_c10d
-```
-
-If the above command runs out of memory, try reducing `--max-tokens` (max number
-of tokens per batch) or `--tokens-per-sample` (max sequence length). You can
-also increase `--update-freq` to accumulate gradients and simulate training on
-more GPUs.
-
-### 3) Evaluate
-```bash
-fairseq-eval-lm data-bin/wikitext-103 \
-    --path checkpoints/transformer_wiki103/checkpoint_best.pt \
-    --sample-break-mode complete --max-tokens 3072 \
-    --context-window 2560 --softmax-batch 1024
-```
-
-## Convolutional language models
-
-Please see the [convolutional LM README](conv_lm/README.md) for instructions to
-train convolutional language models.
-=======
 We require a few additional Python dependencies for preprocessing:
 ```bash
 pip install fastBPE sacremoses
@@ -201,5 +120,4 @@
 ## Convolutional language models
 
 Please see the [convolutional LM README](README.conv.md) for instructions on
-training convolutional language models.
->>>>>>> 5ac5e8a2
+training convolutional language models.