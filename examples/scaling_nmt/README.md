--- conflicted
+++ resolved
@@ -33,28 +33,6 @@
     --nwordssrc 32768 --nwordstgt 32768 \
     --joined-dictionary \
     --workers 20
-<<<<<<< HEAD
-```
-
-##### 3. Train a model
-```bash
-fairseq-train \
-    data-bin/wmt16_en_de_bpe32k \
-    --arch transformer_vaswani_wmt_en_de_big --share-all-embeddings \
-    --optimizer adam --adam-betas '(0.9, 0.98)' --clip-norm 0.0 \
-    --lr 0.0005 --lr-scheduler inverse_sqrt --warmup-updates 4000 --warmup-init-lr 1e-07 \
-    --dropout 0.3 --weight-decay 0.0 \
-    --criterion label_smoothed_cross_entropy --label-smoothing 0.1 \
-    --max-tokens 3584 \
-    --fp16
-```
-
-Note that the `--fp16` flag requires you have CUDA 9.1 or greater and a Volta GPU or newer.
-
-If you want to train the above model with big batches (assuming your machine has 8 GPUs):
-- add `--update-freq 16` to simulate training on 8x16=128 GPUs
-- increase the learning rate; 0.001 works well for big batches
-=======
 ```
 
 ##### 3. Train a model
@@ -123,7 +101,6 @@
 bash scripts/sacrebleu.sh wmt14/full en de gen.out
 # BLEU+case.mixed+lang.en-de+numrefs.1+smooth.exp+test.wmt14/full+tok.13a+version.1.4.3 = 28.6 59.3/34.3/22.1/14.9 (BP = 1.000 ratio = 1.016 hyp_len = 63666 ref_len = 62688)
 ```
->>>>>>> 5ac5e8a2
 
 ##### 4. Evaluate
 ```bash
