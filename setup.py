--- conflicted
+++ resolved
@@ -4,13 +4,8 @@
 # This source code is licensed under the MIT license found in the
 # LICENSE file in the root directory of this source tree.
 
-<<<<<<< HEAD
-from setuptools import setup, find_packages, Extension
-from torch.utils import cpp_extension
-=======
 import os
 import subprocess
->>>>>>> 5ac5e8a2
 import sys
 from setuptools import setup, find_packages, Extension
 
@@ -36,17 +31,6 @@
     except Exception:
         pass
 
-<<<<<<< HEAD
-
-with open('README.md') as f:
-    readme = f.read()
-
-
-if sys.platform == 'darwin':
-    extra_compile_args = ['-stdlib=libc++', '-O3']
-else:
-    extra_compile_args = ['-std=c++11', '-O3']
-=======
     # write version info to fairseq/version.py
     with open(os.path.join("fairseq", "version.py"), "w") as f:
         f.write('__version__ = "{}"\n'.format(version))
@@ -64,7 +48,6 @@
     extra_compile_args = ["-stdlib=libc++", "-O3"]
 else:
     extra_compile_args = ["-std=c++11", "-O3"]
->>>>>>> 5ac5e8a2
 
 
 class NumpyExtension(Extension):
@@ -77,10 +60,7 @@
     @property
     def include_dirs(self):
         import numpy
-<<<<<<< HEAD
-=======
-
->>>>>>> 5ac5e8a2
+
         return self.__include_dirs + [numpy.get_include()]
 
     @include_dirs.setter
@@ -90,93 +70,14 @@
 
 extensions = [
     Extension(
-<<<<<<< HEAD
-        'fairseq.libbleu',
-        sources=[
-            'fairseq/clib/libbleu/libbleu.cpp',
-            'fairseq/clib/libbleu/module.cpp',
-=======
         "fairseq.libbleu",
         sources=[
             "fairseq/clib/libbleu/libbleu.cpp",
             "fairseq/clib/libbleu/module.cpp",
->>>>>>> 5ac5e8a2
         ],
         extra_compile_args=extra_compile_args,
     ),
     NumpyExtension(
-<<<<<<< HEAD
-        'fairseq.data.data_utils_fast',
-        sources=['fairseq/data/data_utils_fast.pyx'],
-        language='c++',
-        extra_compile_args=extra_compile_args,
-    ),
-    NumpyExtension(
-        'fairseq.data.token_block_utils_fast',
-        sources=['fairseq/data/token_block_utils_fast.pyx'],
-        language='c++',
-        extra_compile_args=extra_compile_args,
-    ),
-    cpp_extension.CppExtension(
-        'fairseq.libnat',
-        sources=[
-            'fairseq/clib/libnat/edit_dist.cpp',
-        ],
-    )
-]
-
-
-setup(
-    name='fairseq',
-    version='0.8.0',
-    description='Facebook AI Research Sequence-to-Sequence Toolkit',
-    url='https://github.com/pytorch/fairseq',
-    classifiers=[
-        'Intended Audience :: Science/Research',
-        'License :: OSI Approved :: MIT License',
-        'Programming Language :: Python :: 3.5',
-        'Programming Language :: Python :: 3.6',
-        'Topic :: Scientific/Engineering :: Artificial Intelligence',
-    ],
-    long_description=readme,
-    long_description_content_type='text/markdown',
-    setup_requires=[
-        'cython',
-        'numpy',
-        'setuptools>=18.0',
-    ],
-    install_requires=[
-        'cffi',
-        'cython',
-        'fastBPE',
-        'numpy',
-        'regex',
-        'sacrebleu',
-        'torch',
-        'tqdm',
-        'torchvision',
-        'opencv-python',
-        'pygame',
-        'imgaug',
-    ],
-    packages=find_packages(exclude=['scripts', 'tests']),
-    ext_modules=extensions,
-    test_suite='tests',
-    entry_points={
-        'console_scripts': [
-            'fairseq-eval-lm = fairseq_cli.eval_lm:cli_main',
-            'fairseq-generate = fairseq_cli.generate:cli_main',
-            'fairseq-interactive = fairseq_cli.interactive:cli_main',
-            'fairseq-preprocess = fairseq_cli.preprocess:cli_main',
-            'fairseq-score = fairseq_cli.score:main',
-            'fairseq-train = fairseq_cli.train:cli_main',
-            'fairseq-validate = fairseq_cli.validate:cli_main',
-        ],
-    },
-    cmdclass={'build_ext': cpp_extension.BuildExtension},
-    zip_safe=False,
-)
-=======
         "fairseq.data.data_utils_fast",
         sources=["fairseq/data/data_utils_fast.pyx"],
         language="c++",
@@ -356,5 +257,4 @@
         do_setup(package_data)
     finally:
         if "build_ext" not in sys.argv[1:] and os.path.exists(fairseq_examples):
-            os.unlink(fairseq_examples)
->>>>>>> 5ac5e8a2
+            os.unlink(fairseq_examples)