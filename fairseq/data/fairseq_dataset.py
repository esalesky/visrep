# Copyright (c) Facebook, Inc. and its affiliates.
#
# This source code is licensed under the MIT license found in the
# LICENSE file in the root directory of this source tree.

<<<<<<< HEAD
=======
import logging
>>>>>>> 5ac5e8a2
import numpy as np
import torch.utils.data
from fairseq.data import data_utils

logger = logging.getLogger(__name__)


class EpochListening:
    """Mixin for receiving updates whenever the epoch increments."""

    @property
    def can_reuse_epoch_itr_across_epochs(self):
        """
        Whether we can reuse the :class:`fairseq.data.EpochBatchIterator` for
        this dataset across epochs.

        This needs to return ``False`` if the sample sizes can change across
        epochs, in which case we may need to regenerate batches at each epoch.
        If your dataset relies in ``set_epoch`` then you should consider setting
        this to ``False``.
        """
        return True

    def set_epoch(self, epoch):
        """Will receive the updated epoch number at the beginning of the epoch."""
        pass


class FairseqDataset(torch.utils.data.Dataset, EpochListening):
    """A dataset that provides helpers for batching."""

    def __getitem__(self, index):
        raise NotImplementedError

    def __len__(self):
        raise NotImplementedError

    def collater(self, samples):
        """Merge a list of samples to form a mini-batch.

        Args:
            samples (List[dict]): samples to collate

        Returns:
            dict: a mini-batch suitable for forwarding with a Model
        """
        raise NotImplementedError

    def num_tokens(self, index):
        """Return the number of tokens in a sample. This value is used to
        enforce ``--max-tokens`` during batching."""
        raise NotImplementedError

    def num_tokens_vec(self, indices):
        """Return the number of tokens for a set of positions defined by indices.
        This value is used to enforce ``--max-tokens`` during batching."""
        raise NotImplementedError

    def size(self, index):
        """Return an example's size as a float or tuple. This value is used when
        filtering a dataset with ``--max-positions``."""
        raise NotImplementedError

    def ordered_indices(self):
        """Return an ordered list of indices. Batches will be constructed based
        on this order."""
<<<<<<< HEAD
        return np.arange(len(self))
=======
        return np.arange(len(self), dtype=np.int64)
>>>>>>> 5ac5e8a2

    @property
    def supports_prefetch(self):
        """Whether this dataset supports prefetching."""
        return False

    def attr(self, attr: str, index: int):
        return getattr(self, attr, None)

    def prefetch(self, indices):
        """Prefetch the data required for this epoch."""
        raise NotImplementedError

<<<<<<< HEAD
    def set_epoch(self, epoch):
        pass
=======
    def get_batch_shapes(self):
        """
        Return a list of valid batch shapes, for example::

            [(8, 512), (16, 256), (32, 128)]

        The first dimension of each tuple is the batch size and can be ``None``
        to automatically infer the max batch size based on ``--max-tokens``.
        The second dimension of each tuple is the max supported length as given
        by :func:`fairseq.data.FairseqDataset.num_tokens`.

        This will be used by :func:`fairseq.data.FairseqDataset.batch_by_size`
        to restrict batch shapes. This is useful on TPUs to avoid too many
        dynamic shapes (and recompilations).
        """
        return None

    def batch_by_size(
        self,
        indices,
        max_tokens=None,
        max_sentences=None,
        required_batch_size_multiple=1,
    ):
        """
        Given an ordered set of indices, return batches according to
        *max_tokens*, *max_sentences* and *required_batch_size_multiple*.
        """
        from fairseq.data import data_utils

        fixed_shapes = self.get_batch_shapes()
        if fixed_shapes is not None:

            def adjust_bsz(bsz, num_tokens):
                if bsz is None:
                    assert max_tokens is not None, "Must specify --max-tokens"
                    bsz = max_tokens // num_tokens
                if max_sentences is not None:
                    bsz = min(bsz, max_sentences)
                elif (
                    bsz >= required_batch_size_multiple
                    and bsz % required_batch_size_multiple != 0
                ):
                    bsz -= bsz % required_batch_size_multiple
                return bsz

            fixed_shapes = np.array(
                [
                    [adjust_bsz(bsz, num_tokens), num_tokens]
                    for (bsz, num_tokens) in fixed_shapes
                ]
            )

        try:
            num_tokens_vec = self.num_tokens_vec(indices).astype('int64')
        except NotImplementedError:
            num_tokens_vec = None

        return data_utils.batch_by_size(
            indices,
            num_tokens_fn=self.num_tokens,
            num_tokens_vec=num_tokens_vec,
            max_tokens=max_tokens,
            max_sentences=max_sentences,
            required_batch_size_multiple=required_batch_size_multiple,
            fixed_shapes=fixed_shapes,
        )

    def filter_indices_by_size(self, indices, max_sizes):
        """
        Filter a list of sample indices. Remove those that are longer than
        specified in *max_sizes*.

        WARNING: don't update, override method in child classes

        Args:
            indices (np.array): original array of sample indices
            max_sizes (int or list[int] or tuple[int]): max sample size,
                can be defined separately for src and tgt (then list or tuple)

        Returns:
            np.array: filtered sample array
            list: list of removed indices
        """
        if isinstance(max_sizes, float) or isinstance(max_sizes, int):
            if hasattr(self, "sizes") and isinstance(self.sizes, np.ndarray):
                ignored = indices[self.sizes[indices] > max_sizes].tolist()
                indices = indices[self.sizes[indices] <= max_sizes]
            elif (
                hasattr(self, "sizes")
                and isinstance(self.sizes, list)
                and len(self.sizes) == 1
            ):
                ignored = indices[self.sizes[0][indices] > max_sizes].tolist()
                indices = indices[self.sizes[0][indices] <= max_sizes]
            else:
                indices, ignored = data_utils._filter_by_size_dynamic(
                    indices, self.size, max_sizes
                )
        else:
            indices, ignored = data_utils._filter_by_size_dynamic(
                indices, self.size, max_sizes
            )
        return indices, ignored

    @property
    def supports_fetch_outside_dataloader(self):
        """Whether this dataset supports fetching outside the workers of the dataloader."""
        return True


class FairseqIterableDataset(torch.utils.data.IterableDataset, EpochListening):
    """
    For datasets that need to be read sequentially, usually because the data is
    being streamed or otherwise can't be manipulated on a single machine.
    """

    def __iter__(self):
        raise NotImplementedError
>>>>>>> 5ac5e8a2
<|MERGE_RESOLUTION|>--- conflicted
+++ resolved
@@ -3,10 +3,7 @@
 # This source code is licensed under the MIT license found in the
 # LICENSE file in the root directory of this source tree.
 
-<<<<<<< HEAD
-=======
 import logging
->>>>>>> 5ac5e8a2
 import numpy as np
 import torch.utils.data
 from fairseq.data import data_utils
@@ -73,11 +70,7 @@
     def ordered_indices(self):
         """Return an ordered list of indices. Batches will be constructed based
         on this order."""
-<<<<<<< HEAD
-        return np.arange(len(self))
-=======
         return np.arange(len(self), dtype=np.int64)
->>>>>>> 5ac5e8a2
 
     @property
     def supports_prefetch(self):
@@ -91,10 +84,6 @@
         """Prefetch the data required for this epoch."""
         raise NotImplementedError
 
-<<<<<<< HEAD
-    def set_epoch(self, epoch):
-        pass
-=======
     def get_batch_shapes(self):
         """
         Return a list of valid batch shapes, for example::
@@ -213,5 +202,4 @@
     """
 
     def __iter__(self):
-        raise NotImplementedError
->>>>>>> 5ac5e8a2
+        raise NotImplementedError