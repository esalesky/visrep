# Copyright (c) Facebook, Inc. and its affiliates.
#
# This source code is licensed under the MIT license found in the
# LICENSE file in the root directory of this source tree.

import itertools
import logging
import math
<<<<<<< HEAD
import os
=======
import operator
import os
import queue
import time
from threading import Thread
>>>>>>> 5ac5e8a2

import numpy as np
import torch
from fairseq.data import data_utils


logger = logging.getLogger(__name__)

# Object used by _background_consumer to signal the source is exhausted
# to the main thread.
_sentinel = object()


class CountingIterator(object):
    """Wrapper around an iterable that maintains the iteration count.

    Args:
        iterable (iterable): iterable to wrap
        start (int): starting iteration count. Note that this doesn't
            actually advance the iterator.
        total (int): override the iterator length returned by
            ``__len__``. This can be used to truncate *iterator*.

    Attributes:
        n (int): number of elements consumed from this iterator
    """

<<<<<<< HEAD
    def __init__(self, iterable, start=0):
        self.iterable = iterable
        self.count = start
=======
    def __init__(self, iterable, start=None, total=None):
        self.iterable = iterable
>>>>>>> 5ac5e8a2
        self.itr = iter(self)
        self.len = start + len(iterable)

        if start is None:
            self.n = getattr(iterable, "n", 0)
        else:
            self.n = start

        if total is None:
            self.total = self.n + len(iterable)
        else:
            self.total = total

    def __len__(self):
<<<<<<< HEAD
        return self.len

    def __iter__(self):
        for x in self.iterable:
            if self.count >= self.len:
                return
            self.count += 1
=======
        return self.total

    def __iter__(self):
        for x in self.iterable:
            if self.n >= self.total:
                raise RuntimeError(
                    "Mismatch between actual and expected iterable length. "
                    "This may be caused by resuming training from a checkpoint using "
                    "a different number of GPUs, in which case you can try the "
                    "--reset-dataloader option. Alternatively you may have a train or "
                    "validation set that is smaller than the number of GPUs. If none "
                    "of these apply, please report this to the fairseq developers."
                )
            self.n += 1
>>>>>>> 5ac5e8a2
            yield x

    def __next__(self):
        return next(self.itr)

    def has_next(self):
        """Whether the iterator has been exhausted."""
        return self.n < len(self)

    def skip(self, num_to_skip):
        """Fast-forward the iterator by skipping *num_to_skip* elements."""
        next(itertools.islice(self.itr, num_to_skip, num_to_skip), None)
        return self

    def take(self, n):
        """
        Truncates the iterator to n elements at most.
        """
<<<<<<< HEAD
        self.len = min(self.len, n)
=======
        self.total = min(self.total, n)

        # Propagate this change to the underlying iterator
        # Only take after what we have already consumed (i.e. after restarting
        # from checkpoint mid epoch, we have to subtract self.n which is the
        # starting point)
        #
        # This to maintain the invariant self.total = self.n + len(iterable),
        # before calling __next__ or __iter__
        propagated_take = max(n - self.n, 0)
        if hasattr(self.iterable, "take"):
            self.iterable.take(propagated_take)
        else:
            self.iterable = itertools.islice(self.iterable, propagated_take)
>>>>>>> 5ac5e8a2


class EpochBatchIterating(object):
    def __len__(self) -> int:
        raise NotImplementedError

<<<<<<< HEAD
    def next_epoch_itr(self, shuffle=True, fix_batches_to_gpus=False):
=======
    @property
    def next_epoch_idx(self):
        raise NotImplementedError

    def next_epoch_itr(
        self, shuffle=True, fix_batches_to_gpus=False, set_dataset_epoch=True
    ):
        """Return a new iterator over the dataset.

        Args:
            shuffle (bool, optional): shuffle batches before returning the
                iterator (default: True).
            fix_batches_to_gpus (bool, optional): ensure that batches are always
                allocated to the same shards across epochs. Requires
                that :attr:`dataset` supports prefetching (default: False).
            set_dataset_epoch (bool, optional): update the wrapped Dataset with
                the new epoch number (default: True).
        """
>>>>>>> 5ac5e8a2
        raise NotImplementedError

    def end_of_epoch(self) -> bool:
        """Returns whether the most recent epoch iterator has been exhausted"""
        raise NotImplementedError

    @property
    def iterations_in_epoch(self) -> int:
<<<<<<< HEAD
        raise NotImplementedError

    def state_dict(self):
        raise NotImplementedError

    def load_state_dict(self, state_dict):
        raise NotImplementedError


class StreamingEpochBatchIterator(EpochBatchIterating):
    def __init__(
        self, dataset, epoch=0, num_shards=1, shard_id=0,
    ):
        # assert isinstance(dataset, torch.utils.data.Dataset)
        self.dataset = dataset
        self.epoch = epoch
        self._current_epoch_iterator = None
        self.num_shards = num_shards
        self.shard_id = shard_id

    def next_epoch_itr(self, shuffle=True, fix_batches_to_gpus=False):
        self.epoch += 1
        self._current_epoch_iterator = CountingIterator(
            iterable=ShardedIterator(
                iterable=self.dataset,
                num_shards=self.num_shards,
                shard_id=self.shard_id,
            ),
        )
        return self._current_epoch_iterator

    def end_of_epoch(self) -> bool:
        return not self._current_epoch_iterator.has_next()

    @property
    def iterations_in_epoch(self) -> int:
        if self._current_epoch_iterator is not None:
            return self._current_epoch_iterator.count
        return 0

    def state_dict(self):
        return {
            'epoch': self.epoch,
        }

    def load_state_dict(self, state_dict):
        self.epoch = state_dict['epoch']


=======
        """The number of consumed batches in the current epoch."""
        raise NotImplementedError

    def state_dict(self):
        """Returns a dictionary containing a whole state of the iterator."""
        raise NotImplementedError

    def load_state_dict(self, state_dict):
        """Copies the state of the iterator from the given *state_dict*."""
        raise NotImplementedError

    @property
    def first_batch(self):
        return "DUMMY"


class StreamingEpochBatchIterator(EpochBatchIterating):
    """A steaming-style iterator over a :class:`torch.utils.data.IterableDataset`.

    Args:
        dataset (~torch.utils.data.Dataset): dataset from which to load the data
        max_sentences: batch size
        collate_fn (callable): merges a list of samples to form a mini-batch
        num_workers (int, optional): how many subprocesses to use for data
            loading. 0 means the data will be loaded in the main process
            (default: 0).
        epoch (int, optional): the epoch to start the iterator from
            (default: 1).
        buffer_size (int, optional): the number of batches to keep ready in the
            queue. Helps speeding up dataloading. When buffer_size is zero, the
            default torch.utils.data.DataLoader preloading is used.
        timeout (int, optional): if positive, the timeout value for collecting a batch
            from workers. Should always be non-negative (default: ``0``).
    """

    def __init__(
        self,
        dataset,
        max_sentences=1,
        collate_fn=None,
        epoch=1,
        num_workers=0,
        buffer_size=0,
        timeout=0,
    ):
        assert isinstance(dataset, torch.utils.data.IterableDataset)
        self.dataset = dataset
        self.max_sentences = max_sentences
        self.collate_fn = collate_fn
        self.epoch = max(epoch, 1)  # we use 1-based indexing for epochs
        self.num_workers = num_workers
        # This upper limit here is to prevent people from abusing this feature
        # in a shared computing environment.
        self.buffer_size = min(buffer_size, 20)
        self.timeout = timeout

        self._current_epoch_iterator = None

    @property
    def next_epoch_idx(self):
        """Return the epoch index after *next_epoch_itr* is called."""
        if self._current_epoch_iterator is not None and self.end_of_epoch():
            return self.epoch + 1
        else:
            return self.epoch

    def next_epoch_itr(
        self, shuffle=True, fix_batches_to_gpus=False, set_dataset_epoch=True
    ):
        self.epoch = self.next_epoch_idx
        if set_dataset_epoch and hasattr(self.dataset, "set_epoch"):
            self.dataset.set_epoch(self.epoch)
        self._current_epoch_iterator = self._get_iterator_for_epoch(self.epoch, shuffle)
        return self._current_epoch_iterator

    def end_of_epoch(self) -> bool:
        return not self._current_epoch_iterator.has_next()

    @property
    def iterations_in_epoch(self) -> int:
        if self._current_epoch_iterator is not None:
            return self._current_epoch_iterator.n
        return 0

    def state_dict(self):
        return {
            "epoch": self.epoch,
        }

    def load_state_dict(self, state_dict):
        self.epoch = state_dict["epoch"]

    def _get_iterator_for_epoch(self, epoch, shuffle, offset=0):
        if self.num_workers > 0:
            os.environ["PYTHONWARNINGS"] = "ignore:semaphore_tracker:UserWarning"

        # Create data loader
        worker_init_fn = getattr(self.dataset, "worker_init_fn", None)
        itr = torch.utils.data.DataLoader(
            self.dataset,
            batch_size=self.max_sentences,
            collate_fn=self.collate_fn,
            num_workers=self.num_workers,
            timeout=self.timeout,
            worker_init_fn=worker_init_fn,
        )

        # Wrap with a BufferedIterator if needed
        if self.buffer_size > 0:
            itr = BufferedIterator(self.buffer_size, itr)

        # Wrap with CountingIterator
        itr = CountingIterator(itr, start=offset)

        return itr


>>>>>>> 5ac5e8a2
class EpochBatchIterator(EpochBatchIterating):
    """A multi-epoch iterator over a :class:`torch.utils.data.Dataset`.

    Compared to :class:`torch.utils.data.DataLoader`, this iterator:

    - can be reused across multiple epochs with the :func:`next_epoch_itr`
      method (optionally shuffled between epochs)
    - can be serialized/deserialized with the :func:`state_dict` and
      :func:`load_state_dict` methods
    - supports sharding with the *num_shards* and *shard_id* arguments

    Args:
        dataset (~torch.utils.data.Dataset): dataset from which to load the data
        collate_fn (callable): merges a list of samples to form a mini-batch
        batch_sampler (~torch.utils.data.Sampler or a callable): an iterator over batches of
            indices, or a callable to create such an iterator (~torch.utils.data.Sampler).
            A callable batch_sampler will be called for each epoch to enable per epoch dynamic
            batch iterators defined by this callable batch_sampler.
        seed (int, optional): seed for random number generator for
            reproducibility (default: 1).
        num_shards (int, optional): shard the data iterator into N
            shards (default: 1).
        shard_id (int, optional): which shard of the data iterator to
            return (default: 0).
        num_workers (int, optional): how many subprocesses to use for data
            loading. 0 means the data will be loaded in the main process
            (default: 0).
        epoch (int, optional): the epoch to start the iterator from
<<<<<<< HEAD
            (default: 0).
    """

    def __init__(
        self, dataset, collate_fn, batch_sampler, seed=1, num_shards=1, shard_id=0,
        num_workers=0, epoch=0,
=======
            (default: 1).
        buffer_size (int, optional): the number of batches to keep ready in the
            queue. Helps speeding up dataloading. When buffer_size is zero, the
            default torch.utils.data.DataLoader preloading is used.
        timeout (int, optional): if positive, the timeout value for collecting a batch
            from workers. Should always be non-negative (default: ``0``).
        disable_shuffling (bool, optional): force disable shuffling
            (default: ``False``).
    """

    def __init__(
        self,
        dataset,
        collate_fn,
        batch_sampler,
        seed=1,
        num_shards=1,
        shard_id=0,
        num_workers=0,
        epoch=1,
        buffer_size=0,
        timeout=0,
        disable_shuffling=False,
>>>>>>> 5ac5e8a2
    ):
        assert isinstance(dataset, torch.utils.data.Dataset)
        self.dataset = dataset
        self.collate_fn = collate_fn
        self.batch_sampler = batch_sampler
        self._frozen_batches = (
            tuple(batch_sampler) if not callable(batch_sampler) else None
        )
        self.seed = seed
        self.num_shards = num_shards
        self.shard_id = shard_id
        self.num_workers = num_workers
<<<<<<< HEAD

        self.epoch = epoch
=======
        # This upper limit here is to prevent people from abusing this feature
        # in a shared computing environment.
        self.buffer_size = min(buffer_size, 20)
        self.timeout = timeout
        self.disable_shuffling = disable_shuffling

        self.epoch = max(epoch, 1)  # we use 1-based indexing for epochs
        self.shuffle = not disable_shuffling
>>>>>>> 5ac5e8a2
        self._cur_epoch_itr = None
        self._next_epoch_itr = None
        self._supports_prefetch = getattr(dataset, "supports_prefetch", False)

    @property
    def frozen_batches(self):
        if self._frozen_batches is None:
            self._frozen_batches = tuple(self.batch_sampler(self.dataset, self.epoch))
        return self._frozen_batches

    @property
    def first_batch(self):
        if len(self.frozen_batches) == 0:
            raise Exception(
                "The dataset is empty. This could indicate "
                "that all elements in the dataset have been skipped. "
                "Try increasing the max number of allowed tokens or using "
                "a larger dataset."
            )

        if getattr(self.dataset, "supports_fetch_outside_dataloader", True):
            return self.collate_fn([self.dataset[i] for i in self.frozen_batches[0]])
        else:
            return "DUMMY"

    def __len__(self):
        return int(math.ceil(len(self.frozen_batches) / float(self.num_shards)))

    @property
    def n(self):
        return self.iterations_in_epoch

    @property
    def next_epoch_idx(self):
        """Return the epoch index after *next_epoch_itr* is called."""
        if self._next_epoch_itr is not None:
            return self.epoch
        elif self._cur_epoch_itr is not None and self.end_of_epoch():
            return self.epoch + 1
        else:
            return self.epoch

    def next_epoch_itr(
        self, shuffle=True, fix_batches_to_gpus=False, set_dataset_epoch=True
    ):
        """Return a new iterator over the dataset.

        Args:
            shuffle (bool, optional): shuffle batches before returning the
                iterator (default: True).
            fix_batches_to_gpus (bool, optional): ensure that batches are always
                allocated to the same shards across epochs. Requires
                that :attr:`dataset` supports prefetching (default: False).
            set_dataset_epoch (bool, optional): update the wrapped Dataset with
                the new epoch number (default: True).
        """
        if self.disable_shuffling:
            shuffle = False
        self.epoch = self.next_epoch_idx
        if set_dataset_epoch and hasattr(self.dataset, "set_epoch"):
            self.dataset.set_epoch(self.epoch)
        if self._next_epoch_itr is not None:
            self._cur_epoch_itr = self._next_epoch_itr
            self._next_epoch_itr = None
        else:
            if callable(self.batch_sampler):
                # reset _frozen_batches to refresh the next epoch
                self._frozen_batches = None
            self._cur_epoch_itr = self._get_iterator_for_epoch(
                self.epoch,
                shuffle,
                fix_batches_to_gpus=fix_batches_to_gpus,
            )
<<<<<<< HEAD
        self.dataset.set_epoch(self.epoch)
=======
        self.shuffle = shuffle
>>>>>>> 5ac5e8a2
        return self._cur_epoch_itr

    def end_of_epoch(self) -> bool:
        """Returns whether the most recent epoch iterator has been exhausted"""
        return not self._cur_epoch_itr.has_next()

    @property
    def iterations_in_epoch(self):
        """The number of consumed batches in the current epoch."""
        if self._cur_epoch_itr is not None:
            return self._cur_epoch_itr.n
        elif self._next_epoch_itr is not None:
            return self._next_epoch_itr.n
        return 0

    def state_dict(self):
        """Returns a dictionary containing a whole state of the iterator."""
        if self.end_of_epoch():
            epoch = self.epoch + 1
            iter_in_epoch = 0
        else:
            epoch = self.epoch
            iter_in_epoch = self.iterations_in_epoch
        return {
            "version": 2,
            "epoch": epoch,
            "iterations_in_epoch": iter_in_epoch,
            "shuffle": self.shuffle,
        }

    def load_state_dict(self, state_dict):
        """Copies the state of the iterator from the given *state_dict*."""
        self.epoch = state_dict["epoch"]
        itr_pos = state_dict.get("iterations_in_epoch", 0)
        version = state_dict.get("version", 1)
        if itr_pos > 0:
            # fast-forward epoch iterator
            self._next_epoch_itr = self._get_iterator_for_epoch(
                self.epoch,
<<<<<<< HEAD
                shuffle=state_dict.get('shuffle', True),
                offset=itr_pos,
            )

    def _get_iterator_for_epoch(self, epoch, shuffle, fix_batches_to_gpus=False, offset=0):
=======
                shuffle=state_dict.get("shuffle", True),
                offset=itr_pos,
            )
            if self._next_epoch_itr is None:
                if version == 1:
                    # legacy behavior: we finished the epoch, increment epoch counter
                    self.epoch += 1
                else:
                    raise RuntimeError(
                        "Cannot resume training due to dataloader mismatch, please "
                        "report this to the fairseq developers. You can relaunch "
                        "training with `--reset-dataloader` and it should work."
                    )
        else:
            self._next_epoch_itr = None
>>>>>>> 5ac5e8a2

    def _get_iterator_for_epoch(
        self, epoch, shuffle, fix_batches_to_gpus=False, offset=0
    ):
        def shuffle_batches(batches, seed):
            with data_utils.numpy_seed(seed):
                np.random.shuffle(batches)
            return batches

        if self._supports_prefetch:
            batches = self.frozen_batches

            if shuffle and not fix_batches_to_gpus:
                batches = shuffle_batches(list(batches), self.seed + epoch)

<<<<<<< HEAD
            batches = list(ShardedIterator(
                batches, self.num_shards, self.shard_id, fill_value=[]
            ))
=======
            batches = list(
                ShardedIterator(batches, self.num_shards, self.shard_id, fill_value=[])
            )
>>>>>>> 5ac5e8a2
            self.dataset.prefetch([i for s in batches for i in s])

            if shuffle and fix_batches_to_gpus:
                batches = shuffle_batches(batches, self.seed + epoch + self.shard_id)
        else:
            if shuffle:
                batches = shuffle_batches(list(self.frozen_batches), self.seed + epoch)
            else:
                batches = self.frozen_batches
<<<<<<< HEAD
            batches = list(ShardedIterator(
                batches, self.num_shards, self.shard_id, fill_value=[]
            ))
=======
            batches = list(
                ShardedIterator(batches, self.num_shards, self.shard_id, fill_value=[])
            )
>>>>>>> 5ac5e8a2

        if offset > 0 and offset >= len(batches):
            return None

        if self.num_workers > 0:
<<<<<<< HEAD
            os.environ['PYTHONWARNINGS'] = 'ignore:semaphore_tracker:UserWarning'

        return CountingIterator(
            torch.utils.data.DataLoader(
                self.dataset,
                collate_fn=self.collate_fn,
                batch_sampler=batches[offset:],
                num_workers=self.num_workers,
            ),
            start=offset,
        )
=======
            os.environ["PYTHONWARNINGS"] = "ignore:semaphore_tracker:UserWarning"

        # Create data loader
        itr = torch.utils.data.DataLoader(
            self.dataset,
            collate_fn=self.collate_fn,
            batch_sampler=batches[offset:],
            num_workers=self.num_workers,
            timeout=self.timeout,
        )

        # Wrap with a BufferedIterator if needed
        if self.buffer_size > 0:
            itr = BufferedIterator(self.buffer_size, itr)

        # Wrap with CountingIterator
        itr = CountingIterator(itr, start=offset)
        return itr
>>>>>>> 5ac5e8a2


class GroupedIterator(CountingIterator):
    """Wrapper around an iterable that returns groups (chunks) of items.

    Args:
        iterable (iterable): iterable to wrap
        chunk_size (int): size of each chunk

    Attributes:
        n (int): number of elements consumed from this iterator
    """

    def __init__(self, iterable, chunk_size):
<<<<<<< HEAD
        self._len = int(math.ceil(len(iterable) / float(chunk_size)))
        self.offset = int(math.ceil(getattr(iterable, 'count', 0) / float(chunk_size)))
        self.itr = iterable
=======
        itr = _chunk_iterator(iterable, chunk_size)
        super().__init__(
            itr,
            start=int(math.ceil(getattr(iterable, "n", 0) / float(chunk_size))),
            total=int(math.ceil(len(iterable) / float(chunk_size))),
        )
>>>>>>> 5ac5e8a2
        self.chunk_size = chunk_size


def _chunk_iterator(itr, chunk_size):
    chunk = []
    for x in itr:
        chunk.append(x)
        if len(chunk) == chunk_size:
            yield chunk
            chunk = []
    if len(chunk) > 0:
        yield chunk


class ShardedIterator(CountingIterator):
    """A sharded wrapper around an iterable, padded to length.

    Args:
        iterable (iterable): iterable to wrap
        num_shards (int): number of shards to split the iterable into
        shard_id (int): which shard to iterator over
        fill_value (Any, optional): padding value when the iterable doesn't
            evenly divide *num_shards* (default: None).

    Attributes:
        n (int): number of elements consumed from this iterator
    """

    def __init__(self, iterable, num_shards, shard_id, fill_value=None):
        if shard_id < 0 or shard_id >= num_shards:
            raise ValueError("shard_id must be between 0 and num_shards")
        sharded_len = int(math.ceil(len(iterable) / float(num_shards)))
        itr = map(
            operator.itemgetter(1),
            itertools.zip_longest(
                range(sharded_len),
                itertools.islice(iterable, shard_id, len(iterable), num_shards),
                fillvalue=fill_value,
            ),
        )
        super().__init__(
            itr,
            start=int(math.ceil(getattr(iterable, "n", 0) / float(num_shards))),
            total=sharded_len,
        )


class BackgroundConsumer(Thread):
    def __init__(self, queue, source, max_len):
        Thread.__init__(self)

        self._queue = queue
        self._source = source
        self._max_len = max_len
        self.count = 0

    def run(self):
        try:
            for item in self._source:
                self._queue.put(item)

                # Stop if we reached the maximum length
                self.count += 1
                if self._max_len is not None and self.count >= self._max_len:
                    break

            # Signal the consumer we are done.
            self._queue.put(_sentinel)
        except Exception as e:
            self._queue.put(e)


class BufferedIterator(object):
    def __init__(self, size, iterable):
        self._queue = queue.Queue(size)
        self._iterable = iterable
        self._consumer = None

        self.start_time = time.time()
        self.warning_time = None

        self.total = len(iterable)

    def _create_consumer(self):
        self._consumer = BackgroundConsumer(
            self._queue,
            self._iterable,
            self.total,
        )
        self._consumer.daemon = True
        self._consumer.start()

    def __iter__(self):
        return self

    def __len__(self):
        return self.total

    def take(self, n):
        self.total = min(self.total, n)

        # Propagate this change to the underlying iterator
        if hasattr(self._iterable, "take"):
            self._iterable.take(n)

    def __next__(self):
        # Create consumer if not created yet
        if self._consumer is None:
            self._create_consumer()

        # Notify the user if there is a data loading bottleneck
        if self._queue.qsize() < min(2, max(1, self._queue.maxsize // 2)):
            if time.time() - self.start_time > 5 * 60:
                if (
                    self.warning_time is None
                    or time.time() - self.warning_time > 15 * 60
                ):
                    logger.debug(
                        "Data loading buffer is empty or nearly empty. This may "
                        "indicate a data loading bottleneck, and increasing the "
                        "number of workers (--num-workers) may help."
                    )
                    self.warning_time = time.time()

        # Get next example
        item = self._queue.get(True)
        if isinstance(item, Exception):
            raise item
        if item is _sentinel:
            raise StopIteration()
        return item<|MERGE_RESOLUTION|>--- conflicted
+++ resolved
@@ -6,15 +6,11 @@
 import itertools
 import logging
 import math
-<<<<<<< HEAD
-import os
-=======
 import operator
 import os
 import queue
 import time
 from threading import Thread
->>>>>>> 5ac5e8a2
 
 import numpy as np
 import torch
@@ -42,14 +38,8 @@
         n (int): number of elements consumed from this iterator
     """
 
-<<<<<<< HEAD
-    def __init__(self, iterable, start=0):
-        self.iterable = iterable
-        self.count = start
-=======
     def __init__(self, iterable, start=None, total=None):
         self.iterable = iterable
->>>>>>> 5ac5e8a2
         self.itr = iter(self)
         self.len = start + len(iterable)
 
@@ -64,15 +54,6 @@
             self.total = total
 
     def __len__(self):
-<<<<<<< HEAD
-        return self.len
-
-    def __iter__(self):
-        for x in self.iterable:
-            if self.count >= self.len:
-                return
-            self.count += 1
-=======
         return self.total
 
     def __iter__(self):
@@ -87,7 +68,6 @@
                     "of these apply, please report this to the fairseq developers."
                 )
             self.n += 1
->>>>>>> 5ac5e8a2
             yield x
 
     def __next__(self):
@@ -106,9 +86,6 @@
         """
         Truncates the iterator to n elements at most.
         """
-<<<<<<< HEAD
-        self.len = min(self.len, n)
-=======
         self.total = min(self.total, n)
 
         # Propagate this change to the underlying iterator
@@ -123,16 +100,12 @@
             self.iterable.take(propagated_take)
         else:
             self.iterable = itertools.islice(self.iterable, propagated_take)
->>>>>>> 5ac5e8a2
 
 
 class EpochBatchIterating(object):
     def __len__(self) -> int:
         raise NotImplementedError
 
-<<<<<<< HEAD
-    def next_epoch_itr(self, shuffle=True, fix_batches_to_gpus=False):
-=======
     @property
     def next_epoch_idx(self):
         raise NotImplementedError
@@ -151,7 +124,6 @@
             set_dataset_epoch (bool, optional): update the wrapped Dataset with
                 the new epoch number (default: True).
         """
->>>>>>> 5ac5e8a2
         raise NotImplementedError
 
     def end_of_epoch(self) -> bool:
@@ -160,57 +132,6 @@
 
     @property
     def iterations_in_epoch(self) -> int:
-<<<<<<< HEAD
-        raise NotImplementedError
-
-    def state_dict(self):
-        raise NotImplementedError
-
-    def load_state_dict(self, state_dict):
-        raise NotImplementedError
-
-
-class StreamingEpochBatchIterator(EpochBatchIterating):
-    def __init__(
-        self, dataset, epoch=0, num_shards=1, shard_id=0,
-    ):
-        # assert isinstance(dataset, torch.utils.data.Dataset)
-        self.dataset = dataset
-        self.epoch = epoch
-        self._current_epoch_iterator = None
-        self.num_shards = num_shards
-        self.shard_id = shard_id
-
-    def next_epoch_itr(self, shuffle=True, fix_batches_to_gpus=False):
-        self.epoch += 1
-        self._current_epoch_iterator = CountingIterator(
-            iterable=ShardedIterator(
-                iterable=self.dataset,
-                num_shards=self.num_shards,
-                shard_id=self.shard_id,
-            ),
-        )
-        return self._current_epoch_iterator
-
-    def end_of_epoch(self) -> bool:
-        return not self._current_epoch_iterator.has_next()
-
-    @property
-    def iterations_in_epoch(self) -> int:
-        if self._current_epoch_iterator is not None:
-            return self._current_epoch_iterator.count
-        return 0
-
-    def state_dict(self):
-        return {
-            'epoch': self.epoch,
-        }
-
-    def load_state_dict(self, state_dict):
-        self.epoch = state_dict['epoch']
-
-
-=======
         """The number of consumed batches in the current epoch."""
         raise NotImplementedError
 
@@ -328,7 +249,6 @@
         return itr
 
 
->>>>>>> 5ac5e8a2
 class EpochBatchIterator(EpochBatchIterating):
     """A multi-epoch iterator over a :class:`torch.utils.data.Dataset`.
 
@@ -357,14 +277,6 @@
             loading. 0 means the data will be loaded in the main process
             (default: 0).
         epoch (int, optional): the epoch to start the iterator from
-<<<<<<< HEAD
-            (default: 0).
-    """
-
-    def __init__(
-        self, dataset, collate_fn, batch_sampler, seed=1, num_shards=1, shard_id=0,
-        num_workers=0, epoch=0,
-=======
             (default: 1).
         buffer_size (int, optional): the number of batches to keep ready in the
             queue. Helps speeding up dataloading. When buffer_size is zero, the
@@ -388,7 +300,6 @@
         buffer_size=0,
         timeout=0,
         disable_shuffling=False,
->>>>>>> 5ac5e8a2
     ):
         assert isinstance(dataset, torch.utils.data.Dataset)
         self.dataset = dataset
@@ -401,10 +312,6 @@
         self.num_shards = num_shards
         self.shard_id = shard_id
         self.num_workers = num_workers
-<<<<<<< HEAD
-
-        self.epoch = epoch
-=======
         # This upper limit here is to prevent people from abusing this feature
         # in a shared computing environment.
         self.buffer_size = min(buffer_size, 20)
@@ -413,7 +320,6 @@
 
         self.epoch = max(epoch, 1)  # we use 1-based indexing for epochs
         self.shuffle = not disable_shuffling
->>>>>>> 5ac5e8a2
         self._cur_epoch_itr = None
         self._next_epoch_itr = None
         self._supports_prefetch = getattr(dataset, "supports_prefetch", False)
@@ -487,11 +393,7 @@
                 shuffle,
                 fix_batches_to_gpus=fix_batches_to_gpus,
             )
-<<<<<<< HEAD
-        self.dataset.set_epoch(self.epoch)
-=======
         self.shuffle = shuffle
->>>>>>> 5ac5e8a2
         return self._cur_epoch_itr
 
     def end_of_epoch(self) -> bool:
@@ -531,13 +433,6 @@
             # fast-forward epoch iterator
             self._next_epoch_itr = self._get_iterator_for_epoch(
                 self.epoch,
-<<<<<<< HEAD
-                shuffle=state_dict.get('shuffle', True),
-                offset=itr_pos,
-            )
-
-    def _get_iterator_for_epoch(self, epoch, shuffle, fix_batches_to_gpus=False, offset=0):
-=======
                 shuffle=state_dict.get("shuffle", True),
                 offset=itr_pos,
             )
@@ -553,7 +448,6 @@
                     )
         else:
             self._next_epoch_itr = None
->>>>>>> 5ac5e8a2
 
     def _get_iterator_for_epoch(
         self, epoch, shuffle, fix_batches_to_gpus=False, offset=0
@@ -569,15 +463,9 @@
             if shuffle and not fix_batches_to_gpus:
                 batches = shuffle_batches(list(batches), self.seed + epoch)
 
-<<<<<<< HEAD
-            batches = list(ShardedIterator(
-                batches, self.num_shards, self.shard_id, fill_value=[]
-            ))
-=======
             batches = list(
                 ShardedIterator(batches, self.num_shards, self.shard_id, fill_value=[])
             )
->>>>>>> 5ac5e8a2
             self.dataset.prefetch([i for s in batches for i in s])
 
             if shuffle and fix_batches_to_gpus:
@@ -587,33 +475,14 @@
                 batches = shuffle_batches(list(self.frozen_batches), self.seed + epoch)
             else:
                 batches = self.frozen_batches
-<<<<<<< HEAD
-            batches = list(ShardedIterator(
-                batches, self.num_shards, self.shard_id, fill_value=[]
-            ))
-=======
             batches = list(
                 ShardedIterator(batches, self.num_shards, self.shard_id, fill_value=[])
             )
->>>>>>> 5ac5e8a2
 
         if offset > 0 and offset >= len(batches):
             return None
 
         if self.num_workers > 0:
-<<<<<<< HEAD
-            os.environ['PYTHONWARNINGS'] = 'ignore:semaphore_tracker:UserWarning'
-
-        return CountingIterator(
-            torch.utils.data.DataLoader(
-                self.dataset,
-                collate_fn=self.collate_fn,
-                batch_sampler=batches[offset:],
-                num_workers=self.num_workers,
-            ),
-            start=offset,
-        )
-=======
             os.environ["PYTHONWARNINGS"] = "ignore:semaphore_tracker:UserWarning"
 
         # Create data loader
@@ -632,7 +501,6 @@
         # Wrap with CountingIterator
         itr = CountingIterator(itr, start=offset)
         return itr
->>>>>>> 5ac5e8a2
 
 
 class GroupedIterator(CountingIterator):
@@ -647,18 +515,12 @@
     """
 
     def __init__(self, iterable, chunk_size):
-<<<<<<< HEAD
-        self._len = int(math.ceil(len(iterable) / float(chunk_size)))
-        self.offset = int(math.ceil(getattr(iterable, 'count', 0) / float(chunk_size)))
-        self.itr = iterable
-=======
         itr = _chunk_iterator(iterable, chunk_size)
         super().__init__(
             itr,
             start=int(math.ceil(getattr(iterable, "n", 0) / float(chunk_size))),
             total=int(math.ceil(len(iterable) / float(chunk_size))),
         )
->>>>>>> 5ac5e8a2
         self.chunk_size = chunk_size
 
 
