--- conflicted
+++ resolved
@@ -3,11 +3,6 @@
 # This source code is licensed under the MIT license found in the
 # LICENSE file in the root directory of this source tree.
 
-<<<<<<< HEAD
-from collections import Counter
-from multiprocessing import Pool
-=======
->>>>>>> 5ac5e8a2
 import os
 from collections import Counter
 from multiprocessing import Pool
@@ -29,15 +24,6 @@
 
     def __init__(
         self,
-<<<<<<< HEAD
-        pad='<pad>',
-        eos='</s>',
-        unk='<unk>',
-        bos='<s>',
-        extra_special_symbols=None,
-    ):
-        self.unk_word, self.pad_word, self.eos_word = unk, pad, eos
-=======
         *,  # begin keyword-only arguments
         bos="<s>",
         pad="<pad>",
@@ -46,7 +32,6 @@
         extra_special_symbols=None,
     ):
         self.bos_word, self.unk_word, self.pad_word, self.eos_word = bos, unk, pad, eos
->>>>>>> 5ac5e8a2
         self.symbols = []
         self.count = []
         self.indices = {}
@@ -95,9 +80,6 @@
         Can optionally remove BPE symbols or escape <unk> words.
         """
         if torch.is_tensor(tensor) and tensor.dim() == 2:
-<<<<<<< HEAD
-            return '\n'.join(self.string(t, bpe_symbol, escape_unk) for t in tensor)
-=======
             return "\n".join(
                 self.string(t, bpe_symbol, escape_unk, extra_symbols_to_ignore, include_eos=include_eos)
                 for t in tensor
@@ -105,7 +87,6 @@
 
         extra_symbols_to_ignore = set(extra_symbols_to_ignore or [])
         extra_symbols_to_ignore.add(self.eos())
->>>>>>> 5ac5e8a2
 
         def token_string(i):
             if i == self.unk():
@@ -116,13 +97,6 @@
             else:
                 return self[i]
 
-<<<<<<< HEAD
-        if hasattr(self, 'bos_index'):
-            sent = ' '.join(token_string(i) for i in tensor if (i != self.eos()) and (i != self.bos()))
-        else:
-            sent = ' '.join(token_string(i) for i in tensor if i != self.eos())
-        return data_utils.process_bpe_symbol(sent, bpe_symbol)
-=======
         if hasattr(self, "bos_index"):
             extra_symbols_to_ignore.add(self.bos())
 
@@ -133,7 +107,6 @@
         )
 
         return data_utils.post_process(sent, bpe_symbol)
->>>>>>> 5ac5e8a2
 
     def unk_string(self, escape=False):
         """Return unknown string, optionally escaped as: <<unk>>"""
@@ -186,15 +159,11 @@
         new_symbols = self.symbols[: self.nspecial]
         new_count = self.count[: self.nspecial]
 
-<<<<<<< HEAD
-        c = Counter(dict(sorted(zip(self.symbols[self.nspecial:], self.count[self.nspecial:]))))
-=======
         c = Counter(
             dict(
                 sorted(zip(self.symbols[self.nspecial :], self.count[self.nspecial :]))
             )
         )
->>>>>>> 5ac5e8a2
         for symbol, count in c.most_common(nwords - self.nspecial):
             if count >= threshold:
                 new_indices[symbol] = len(new_symbols)
@@ -209,8 +178,6 @@
         self.symbols = list(new_symbols)
         self.indices = new_indices
 
-<<<<<<< HEAD
-=======
         self.pad_to_multiple_(padding_factor)
 
     def pad_to_multiple_(self, padding_factor):
@@ -222,7 +189,6 @@
                 self.add_symbol(symbol, n=0)
                 i += 1
 
->>>>>>> 5ac5e8a2
     def bos(self):
         """Helper to get index of beginning-of-sentence symbol"""
         return self.bos_index
@@ -250,36 +216,16 @@
         ```
         """
         d = cls()
-<<<<<<< HEAD
-        d.add_from_file(f, ignore_utf_errors)
-        return d
-
-    def add_from_file(self, f, ignore_utf_errors=False):
-=======
         d.add_from_file(f)
         return d
 
     def add_from_file(self, f):
->>>>>>> 5ac5e8a2
         """
         Loads a pre-existing dictionary from a text file and adds its symbols
         to this instance.
         """
         if isinstance(f, str):
             try:
-<<<<<<< HEAD
-                if not ignore_utf_errors:
-                    with open(f, 'r', encoding='utf-8') as fd:
-                        self.add_from_file(fd)
-                else:
-                    with open(f, 'r', encoding='utf-8', errors='ignore') as fd:
-                        self.add_from_file(fd)
-            except FileNotFoundError as fnfe:
-                raise fnfe
-            except UnicodeError:
-                raise Exception("Incorrect encoding detected in {}, please "
-                                "rebuild the dataset".format(f))
-=======
                 with open(PathManager.get_local_path(f), "r", encoding="utf-8") as fd:
                     self.add_from_file(fd)
             except FileNotFoundError as fnfe:
@@ -289,23 +235,10 @@
                     "Incorrect encoding detected in {}, please "
                     "rebuild the dataset".format(f)
                 )
->>>>>>> 5ac5e8a2
             return
 
         lines = f.readlines()
         indices_start_line = self._load_meta(lines)
-<<<<<<< HEAD
-        for line in lines[indices_start_line:]:
-            idx = line.rfind(' ')
-            if idx == -1:
-                raise ValueError("Incorrect dictionary format, expected '<token> <cnt>'")
-            word = line[:idx]
-            count = int(line[idx + 1:])
-            self.indices[word] = len(self.symbols)
-            self.symbols.append(word)
-            self.count.append(count)
-
-=======
 
         for line in lines[indices_start_line:]:
             try:
@@ -331,18 +264,13 @@
                     "Incorrect dictionary format, expected '<token> <cnt> [flags]'"
                 )
 
->>>>>>> 5ac5e8a2
     def _save(self, f, kv_iterator):
         if isinstance(f, str):
             PathManager.mkdirs(os.path.dirname(f))
             with PathManager.open(f, "w", encoding="utf-8") as fd:
                 return self.save(fd)
         for k, v in kv_iterator:
-<<<<<<< HEAD
-            print('{} {}'.format(k, v), file=f)
-=======
             print("{} {}".format(k, v), file=f)
->>>>>>> 5ac5e8a2
 
     def _get_meta(self):
         return [], []
@@ -353,9 +281,6 @@
     def save(self, f):
         """Stores dictionary into a text file"""
         ex_keys, ex_vals = self._get_meta()
-<<<<<<< HEAD
-        self._save(f, zip(ex_keys + self.symbols[self.nspecial:], ex_vals + self.count[self.nspecial:]))
-=======
         self._save(
             f,
             zip(
@@ -363,17 +288,12 @@
                 ex_vals + self.count[self.nspecial :],
             ),
         )
->>>>>>> 5ac5e8a2
 
     def dummy_sentence(self, length):
         t = torch.Tensor(length).uniform_(self.nspecial + 1, len(self)).long()
         t[-1] = self.eos()
         return t
 
-<<<<<<< HEAD
-    def encode_line(self, line, line_tokenizer=tokenize_line, add_if_not_exist=True,
-                    consumer=None, append_eos=True, reverse_order=False):
-=======
     def encode_line(
         self,
         line,
@@ -383,7 +303,6 @@
         append_eos=True,
         reverse_order=False,
     ) -> torch.IntTensor:
->>>>>>> 5ac5e8a2
         words = line_tokenizer(line)
         if reverse_order:
             words = list(reversed(words))
@@ -403,17 +322,11 @@
         return ids
 
     @staticmethod
-<<<<<<< HEAD
-    def _add_file_to_dictionary_single_worker(filename, tokenize, eos_word, worker_id=0, num_workers=1):
-        counter = Counter()
-        with open(filename, 'r', encoding='utf-8') as f:
-=======
     def _add_file_to_dictionary_single_worker(
         filename, tokenize, eos_word, worker_id=0, num_workers=1
     ):
         counter = Counter()
         with open(PathManager.get_local_path(filename), "r", encoding="utf-8") as f:
->>>>>>> 5ac5e8a2
             size = os.fstat(f.fileno()).st_size
             chunk_size = size // num_workers
             offset = worker_id * chunk_size
@@ -426,9 +339,6 @@
                 for word in tokenize(line):
                     counter.update([word])
                 counter.update([eos_word])
-<<<<<<< HEAD
-                if f.tell() > end:
-=======
                 # f.tell() returns only an opaque number which can
                 # return to the position in the file via f.seek()
                 # and does not necessarily represent a byte position
@@ -436,7 +346,6 @@
                 # byte position _most of the time_. Thus we can just
                 # check against the file size to prevent early exit.
                 if f.tell() > end and f.tell() < size:
->>>>>>> 5ac5e8a2
                     break
                 line = f.readline()
         return counter
@@ -451,34 +360,22 @@
             pool = Pool(processes=num_workers)
             results = []
             for worker_id in range(num_workers):
-<<<<<<< HEAD
-                results.append(pool.apply_async(
-                    Dictionary._add_file_to_dictionary_single_worker,
-                    (filename, tokenize, dict.eos_word, worker_id, num_workers)
-                ))
-=======
                 results.append(
                     pool.apply_async(
                         Dictionary._add_file_to_dictionary_single_worker,
                         (filename, tokenize, dict.eos_word, worker_id, num_workers),
                     )
                 )
->>>>>>> 5ac5e8a2
             pool.close()
             pool.join()
             for r in results:
                 merge_result(r.get())
         else:
-<<<<<<< HEAD
-            merge_result(Dictionary._add_file_to_dictionary_single_worker(filename, tokenize, dict.eos_word))
-
-=======
             merge_result(
                 Dictionary._add_file_to_dictionary_single_worker(
                     filename, tokenize, dict.eos_word
                 )
             )
->>>>>>> 5ac5e8a2
 
 
 class TruncatedDictionary(object):
