--- conflicted
+++ resolved
@@ -72,9 +72,6 @@
     then dropped words will be removed. Otherwise, it will be replaced by the
     blank_idx."""
 
-<<<<<<< HEAD
-    def __init__(self, dictionary, default_dropout_prob=0.1, bpe_cont_marker="@@", bpe_end_marker=None):
-=======
     def __init__(
         self,
         dictionary,
@@ -82,7 +79,6 @@
         bpe_cont_marker="@@",
         bpe_end_marker=None,
     ):
->>>>>>> 5ac5e8a2
         super().__init__(dictionary, bpe_cont_marker, bpe_end_marker)
         self.default_dropout_prob = default_dropout_prob
 
@@ -154,9 +150,6 @@
 class WordShuffle(WordNoising):
     """Shuffle words by no more than k positions."""
 
-<<<<<<< HEAD
-    def __init__(self, dictionary, default_max_shuffle_distance=3, bpe_cont_marker="@@", bpe_end_marker=None):
-=======
     def __init__(
         self,
         dictionary,
@@ -164,7 +157,6 @@
         bpe_cont_marker="@@",
         bpe_end_marker=None,
     ):
->>>>>>> 5ac5e8a2
         super().__init__(dictionary, bpe_cont_marker, bpe_end_marker)
         self.default_max_shuffle_distance = 3
 
