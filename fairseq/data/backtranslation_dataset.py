--- conflicted
+++ resolved
@@ -35,29 +35,18 @@
     s = utils.move_to_cuda(collated_samples) if cuda else collated_samples
     generated_sources = generate_fn(s)
 
-<<<<<<< HEAD
-    id_to_src = {
-        sample['id']: sample['source'] for sample in samples
-    }
-=======
     id_to_src = {sample["id"]: sample["source"] for sample in samples}
->>>>>>> 5ac5e8a2
 
     # Go through each tgt sentence in batch and its corresponding best
     # generated hypothesis and create a backtranslation data pair
     # {id: id, source: generated backtranslation, target: original tgt}
     return [
-<<<<<<< HEAD
-        {'id': id.item(), 'target': id_to_src[id.item()], 'source': hypos[0]['tokens'].cpu()}
-        for id, hypos in zip(collated_samples['id'], generated_sources)
-=======
         {
             "id": id.item(),
             "target": id_to_src[id.item()],
             "source": hypos[0]["tokens"].cpu(),
         }
         for id, hypos in zip(collated_samples["id"], generated_sources)
->>>>>>> 5ac5e8a2
     ]
 
 
@@ -99,14 +88,9 @@
     ):
         self.tgt_dataset = tgt_dataset
         self.backtranslation_fn = backtranslation_fn
-<<<<<<< HEAD
-        self.output_collater = output_collater if output_collater is not None \
-            else tgt_dataset.collater
-=======
         self.output_collater = (
             output_collater if output_collater is not None else tgt_dataset.collater
         )
->>>>>>> 5ac5e8a2
         self.cuda = cuda if torch.cuda.is_available() else False
         self.src_dict = src_dict
         self.tgt_dict = tgt_dict
@@ -144,22 +128,12 @@
         Returns:
             dict: a mini-batch with keys coming from *output_collater*
         """
-<<<<<<< HEAD
-        if samples[0].get('is_dummy', False):
-=======
         if samples[0].get("is_dummy", False):
->>>>>>> 5ac5e8a2
             return samples
         samples = backtranslate_samples(
             samples=samples,
             collate_fn=self.tgt_dataset.collater,
-<<<<<<< HEAD
-            generate_fn=(
-                lambda net_input: self.backtranslation_fn(net_input)
-            ),
-=======
             generate_fn=(lambda net_input: self.backtranslation_fn(net_input)),
->>>>>>> 5ac5e8a2
             cuda=self.cuda,
         )
         return self.output_collater(samples)
