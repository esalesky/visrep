--- conflicted
+++ resolved
@@ -39,22 +39,6 @@
         self.datasets = datasets
         self.eval_key = eval_key
 
-<<<<<<< HEAD
-        self.longest_dataset = None
-        self.longest_dataset_key = None
-        for key, dataset in datasets.items():
-            assert isinstance(dataset, FairseqDataset)
-            if self.longest_dataset is None or len(dataset) > len(self.longest_dataset):
-                self.longest_dataset = dataset
-                self.longest_dataset_key = key
-
-        self._ordered_indices = None
-
-    def _map_index(self, key, index):
-        assert self._ordered_indices is not None, \
-            'Must call RoundRobinZipDatasets.ordered_indices() first'
-        return self._ordered_indices[key][index % len(self.datasets[key])]
-=======
         self.longest_dataset_key = max(datasets, key=lambda k: len(datasets[k]))
         self.longest_dataset = datasets[self.longest_dataset_key]
         self._ordered_indices: Dict[str, Sequence[int]] = None
@@ -65,7 +49,6 @@
         ), "Must call RoundRobinZipDatasets.ordered_indices() first"
         o = self._ordered_indices[key]
         return o[index % len(o)]
->>>>>>> 5ac5e8a2
 
     def __getitem__(self, index):
         if self.eval_key is None:
@@ -120,15 +103,6 @@
         if self._ordered_indices is None:
             # Call the underlying dataset's ordered_indices() here, so that we
             # get the same random ordering as we would have from using the
-<<<<<<< HEAD
-            # underlying dataset directly.
-            self._ordered_indices = OrderedDict([
-                (key, dataset.ordered_indices())
-                for key, dataset in self.datasets.items()
-            ])
-        return np.arange(len(self))
-
-=======
             # underlying sub-datasets directly.
             self._ordered_indices = OrderedDict(
                 [
@@ -174,7 +148,6 @@
         # a proper error message.
         return (np.arange(len(self)), [0] if ignored_some else [])
 
->>>>>>> 5ac5e8a2
     @property
     def supports_prefetch(self):
         return all(
