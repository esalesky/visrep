# Copyright (c) Facebook, Inc. and its affiliates.
#
# This source code is licensed under the MIT license found in the
# LICENSE file in the root directory of this source tree.

try:
    from collections.abc import Iterable
except ImportError:
    from collections import Iterable
import contextlib
import itertools
<<<<<<< HEAD
import os
import sys
import types
=======
import logging
import os
import warnings
from typing import Optional, Tuple
>>>>>>> 5ac5e8a2

import numpy as np
import torch


logger = logging.getLogger(__name__)


def infer_language_pair(path):
    """Infer language pair from filename: <split>.<lang1>-<lang2>.(...).idx"""
    src, dst = None, None
    for filename in os.listdir(path):
        parts = filename.split(".")
        if len(parts) >= 3 and len(parts[1].split("-")) == 2:
            return parts[1].split("-")
    return src, dst


<<<<<<< HEAD
def collate_tokens(values, pad_idx, eos_idx=None, left_pad=False, move_eos_to_beginning=False):
=======
def collate_tokens(
    values,
    pad_idx,
    eos_idx=None,
    left_pad=False,
    move_eos_to_beginning=False,
    pad_to_length=None,
    pad_to_multiple=1,
):
>>>>>>> 5ac5e8a2
    """Convert a list of 1d tensors into a padded 2d tensor."""
    size = max(v.size(0) for v in values)
    size = size if pad_to_length is None else max(size, pad_to_length)
    if pad_to_multiple != 1 and size % pad_to_multiple != 0:
        size = int(((size - 0.1) // pad_to_multiple + 1) * pad_to_multiple)
    res = values[0].new(len(values), size).fill_(pad_idx)

    def copy_tensor(src, dst):
        assert dst.numel() == src.numel()
        if move_eos_to_beginning:
            if eos_idx is None:
                # if no eos_idx is specified, then use the last token in src
                dst[0] = src[-1]
            else:
                dst[0] = eos_idx
            dst[1:] = src[:-1]
        else:
            dst.copy_(src)

    for i, v in enumerate(values):
        copy_tensor(v, res[i][size - len(v) :] if left_pad else res[i][: len(v)])
    return res


<<<<<<< HEAD
def load_indexed_dataset(path, dictionary, dataset_impl=None, combine=False, default='cached'):
=======
def load_indexed_dataset(
    path, dictionary=None, dataset_impl=None, combine=False, default="cached"
):
>>>>>>> 5ac5e8a2
    """A helper function for loading indexed datasets.

    Args:
        path (str): path to indexed dataset (e.g., 'data-bin/train')
        dictionary (~fairseq.data.Dictionary): data dictionary
        dataset_impl (str, optional): which dataset implementation to use. If
            not provided, it will be inferred automatically. For legacy indexed
            data we use the 'cached' implementation by default.
        combine (bool, optional): automatically load and combine multiple
            datasets. For example, if *path* is 'data-bin/train', then we will
            combine 'data-bin/train', 'data-bin/train1', ... and return a
            single ConcatDataset instance.
    """
<<<<<<< HEAD
    from fairseq.data.concat_dataset import ConcatDataset
    import fairseq.data.indexed_dataset as indexed_dataset

    datasets = []
    for k in itertools.count():
        path_k = path + (str(k) if k > 0 else '')
=======
    import fairseq.data.indexed_dataset as indexed_dataset
    from fairseq.data.concat_dataset import ConcatDataset

    datasets = []
    for k in itertools.count():
        path_k = path + (str(k) if k > 0 else "")
        path_k = indexed_dataset.get_indexed_dataset_to_local(path_k)
>>>>>>> 5ac5e8a2

        dataset_impl_k = dataset_impl
        if dataset_impl_k is None:
            dataset_impl_k = indexed_dataset.infer_dataset_impl(path_k)
<<<<<<< HEAD

=======
>>>>>>> 5ac5e8a2
        dataset = indexed_dataset.make_dataset(
            path_k,
            impl=dataset_impl_k or default,
            fix_lua_indexing=True,
            dictionary=dictionary,
        )
        if dataset is None:
            break
<<<<<<< HEAD
        print('| loaded {} examples from: {}'.format(len(dataset), path_k))
=======
        logger.info("loaded {:,} examples from: {}".format(len(dataset), path_k))
>>>>>>> 5ac5e8a2
        datasets.append(dataset)
        if not combine:
            break
    if len(datasets) == 0:
        return None
    elif len(datasets) == 1:
        return datasets[0]
    else:
        return ConcatDataset(datasets)


@contextlib.contextmanager
def numpy_seed(seed, *addl_seeds):
    """Context manager which seeds the NumPy PRNG with the specified seed and
    restores the state afterward"""
    if seed is None:
        yield
        return
    if len(addl_seeds) > 0:
        seed = int(hash((seed, *addl_seeds)) % 1e6)
    state = np.random.get_state()
    np.random.seed(seed)
    try:
        yield
    finally:
        np.random.set_state(state)


def collect_filtered(function, iterable, filtered):
    """
    Similar to :func:`filter` but collects filtered elements in ``filtered``.

    Args:
        function (callable): function that returns ``False`` for elements that
            should be filtered
        iterable (iterable): iterable to filter
        filtered (list): list to store filtered elements
    """
    for el in iterable:
        if function(el):
            yield el
        else:
            filtered.append(el)


def _filter_by_size_dynamic(indices, size_fn, max_positions, raise_exception=False):
<<<<<<< HEAD
=======
    def compare_leq(a, b):
        return a <= b if not isinstance(a, tuple) else max(a) <= b

>>>>>>> 5ac5e8a2
    def check_size(idx):
        if isinstance(max_positions, float) or isinstance(max_positions, int):
            return size_fn(idx) <= max_positions
        elif isinstance(max_positions, dict):
            idx_size = size_fn(idx)
            assert isinstance(idx_size, dict)
            intersect_keys = set(max_positions.keys()) & set(idx_size.keys())
            return all(
                all(
                    a is None or b is None or a <= b
                    for a, b in zip(idx_size[key], max_positions[key])
                )
                for key in intersect_keys
            )
        else:
<<<<<<< HEAD
            # Hacky as heck, for the specific case of multilingual training with RoundRobin.
            if isinstance(size_fn(idx), dict) and isinstance(max_positions, tuple):
                return all(
                    a is None or b is None or a <= b
                    for a, b in zip(size_fn(idx).values(), max_positions)
                )
=======
>>>>>>> 5ac5e8a2
            # For MultiCorpusSampledDataset, will generalize it later
            if not isinstance(size_fn(idx), Iterable):
                return all(size_fn(idx) <= b for b in max_positions)
            return all(
                a is None or b is None or a <= b
                for a, b in zip(size_fn(idx), max_positions)
            )
<<<<<<< HEAD
=======

>>>>>>> 5ac5e8a2
    ignored = []
    itr = collect_filtered(check_size, indices, ignored)
    indices = np.fromiter(itr, dtype=np.int64, count=-1)
    return indices, ignored


def filter_by_size(indices, dataset, max_positions, raise_exception=False):
    """
<<<<<<< HEAD
    Filter indices based on their size.
=======
    [deprecated] Filter indices based on their size.
    Use `FairseqDataset::filter_indices_by_size` instead.
>>>>>>> 5ac5e8a2

    Args:
        indices (List[int]): ordered list of dataset indices
        dataset (FairseqDataset): fairseq dataset instance
        max_positions (tuple): filter elements larger than this size.
            Comparisons are done component-wise.
        raise_exception (bool, optional): if ``True``, raise an exception if
            any elements are filtered (default: False).
    """
<<<<<<< HEAD
    if isinstance(max_positions, float) or isinstance(max_positions, int):
        if hasattr(dataset, 'sizes') and isinstance(dataset.sizes, np.ndarray):
            ignored = indices[dataset.sizes[indices] > max_positions].tolist()
            indices = indices[dataset.sizes[indices] <= max_positions]
        elif hasattr(dataset, 'sizes') and isinstance(dataset.sizes, list) and len(dataset.sizes) == 1:
            ignored = indices[dataset.sizes[0]
                              [indices] > max_positions].tolist()
            indices = indices[dataset.sizes[0][indices] <= max_positions]
        else:
            indices, ignored = _filter_by_size_dynamic(
                indices, dataset.size, max_positions)
    else:
        indices, ignored = _filter_by_size_dynamic(
            indices, dataset.size, max_positions)

    if len(ignored) > 0 and raise_exception:
        raise Exception((
            'Size of sample #{} is invalid (={}) since max_positions={}, '
            'skip this example with --skip-invalid-size-inputs-valid-test'
        ).format(ignored[0], dataset.size(ignored[0]), max_positions))
    if len(ignored) > 0:
        print((
            '| WARNING: {} samples have invalid sizes and will be skipped, '
            'max_positions={}, first few sample ids={}'
        ).format(len(ignored), max_positions, ignored[:10]))
    return indices
=======
    warnings.warn(
        "data_utils.filter_by_size is deprecated. "
        "Use `FairseqDataset::filter_indices_by_size` instead.",
        stacklevel=2,
    )
    if isinstance(max_positions, float) or isinstance(max_positions, int):
        if hasattr(dataset, "sizes") and isinstance(dataset.sizes, np.ndarray):
            ignored = indices[dataset.sizes[indices] > max_positions].tolist()
            indices = indices[dataset.sizes[indices] <= max_positions]
        elif (
            hasattr(dataset, "sizes")
            and isinstance(dataset.sizes, list)
            and len(dataset.sizes) == 1
        ):
            ignored = indices[dataset.sizes[0][indices] > max_positions].tolist()
            indices = indices[dataset.sizes[0][indices] <= max_positions]
        else:
            indices, ignored = _filter_by_size_dynamic(
                indices, dataset.size, max_positions
            )
    else:
        indices, ignored = _filter_by_size_dynamic(indices, dataset.size, max_positions)

    if len(ignored) > 0 and raise_exception:
        raise Exception(
            (
                "Size of sample #{} is invalid (={}) since max_positions={}, "
                "skip this example with --skip-invalid-size-inputs-valid-test"
            ).format(ignored[0], dataset.size(ignored[0]), max_positions)
        )
    if len(ignored) > 0:
        logger.warning(
            (
                "{} samples have invalid sizes and will be skipped, "
                "max_positions={}, first few sample ids={}"
            ).format(len(ignored), max_positions, ignored[:10])
        )
    return indices


def filter_paired_dataset_indices_by_size(src_sizes, tgt_sizes, indices, max_sizes):
    """Filter a list of sample indices. Remove those that are longer
        than specified in max_sizes.

    Args:
        indices (np.array): original array of sample indices
        max_sizes (int or list[int] or tuple[int]): max sample size,
            can be defined separately for src and tgt (then list or tuple)

    Returns:
        np.array: filtered sample array
        list: list of removed indices
    """
    if max_sizes is None:
        return indices, []
    if type(max_sizes) in (int, float):
        max_src_size, max_tgt_size = max_sizes, max_sizes
    else:
        max_src_size, max_tgt_size = max_sizes
    if tgt_sizes is None:
        ignored = indices[src_sizes[indices] > max_src_size]
    else:
        ignored = indices[
            (src_sizes[indices] > max_src_size) | (tgt_sizes[indices] > max_tgt_size)
        ]
    if len(ignored) > 0:
        if tgt_sizes is None:
            indices = indices[src_sizes[indices] <= max_src_size]
        else:
            indices = indices[
                (src_sizes[indices] <= max_src_size)
                & (tgt_sizes[indices] <= max_tgt_size)
            ]
    return indices, ignored.tolist()
>>>>>>> 5ac5e8a2


def batch_by_size(
    indices,
    num_tokens_fn,
    num_tokens_vec=None,
    max_tokens=None,
    max_sentences=None,
    required_batch_size_multiple=1,
    fixed_shapes=None,
):
    """
    Yield mini-batches of indices bucketed by size. Batches may contain
    sequences of different lengths.

    Args:
        indices (List[int]): ordered list of dataset indices
        num_tokens_fn (callable): function that returns the number of tokens at
            a given index
        num_tokens_vec (List[int], optional): precomputed vector of the number
            of tokens for each index in indices (to enable faster batch generation)
        max_tokens (int, optional): max number of tokens in each batch
            (default: None).
        max_sentences (int, optional): max number of sentences in each
            batch (default: None).
        required_batch_size_multiple (int, optional): require batch size to
            be less than N or a multiple of N (default: 1).
        fixed_shapes (List[Tuple[int, int]], optional): if given, batches will
            only be created with the given shapes. *max_sentences* and
            *required_batch_size_multiple* will be ignored (default: None).
    """
    try:
<<<<<<< HEAD
        from fairseq.data.data_utils_fast import batch_by_size_fast
    except ImportError:
        raise ImportError(
            'Please build Cython components with: `pip install --editable .` '
            'or `python setup.py build_ext --inplace`'
        )

    max_tokens = max_tokens if max_tokens is not None else sys.maxsize
    max_sentences = max_sentences if max_sentences is not None else sys.maxsize
    bsz_mult = required_batch_size_multiple

    if isinstance(indices, types.GeneratorType):
        indices = np.fromiter(indices, dtype=np.int64, count=-1)

    return batch_by_size_fast(indices, num_tokens_fn, max_tokens, max_sentences, bsz_mult)


def process_bpe_symbol(sentence: str, bpe_symbol: str):
    if bpe_symbol == 'sentencepiece':
        sentence = sentence.replace(' ', '').replace('\u2581', ' ').strip()
    elif bpe_symbol is not None:
        sentence = (sentence + ' ').replace(bpe_symbol, '').rstrip()
    return sentence
=======
        from fairseq.data.data_utils_fast import (
            batch_by_size_fn,
            batch_by_size_vec,
            batch_fixed_shapes_fast,
        )
    except ImportError:
        raise ImportError(
            "Please build Cython components with: `pip install --editable .` "
            "or `python setup.py build_ext --inplace`"
        )
    except ValueError:
        raise ValueError(
            "Please build (or rebuild) Cython components with: `pip install "
            " --editable .` or `python setup.py build_ext --inplace`."
        )

    max_tokens = max_tokens if max_tokens is not None else -1
    max_sentences = max_sentences if max_sentences is not None else -1
    bsz_mult = required_batch_size_multiple

    if not isinstance(indices, np.ndarray):
        indices = np.fromiter(indices, dtype=np.int64, count=-1)

    if num_tokens_vec is not None and not isinstance(num_tokens_vec, np.ndarray):
        num_tokens_vec = np.fromiter(num_tokens_vec, dtype=np.int64, count=-1)

    if fixed_shapes is None:
        if num_tokens_vec is None:
            return batch_by_size_fn(
                indices,
                num_tokens_fn,
                max_tokens,
                max_sentences,
                bsz_mult,
            )
        else:
            return batch_by_size_vec(
                indices,
                num_tokens_vec,
                max_tokens,
                max_sentences,
                bsz_mult,
            )

    else:
        fixed_shapes = np.array(fixed_shapes, dtype=np.int64)
        sort_order = np.lexsort(
            [
                fixed_shapes[:, 1].argsort(),  # length
                fixed_shapes[:, 0].argsort(),  # bsz
            ]
        )
        fixed_shapes_sorted = fixed_shapes[sort_order]
        return batch_fixed_shapes_fast(indices, num_tokens_fn, fixed_shapes_sorted)


def post_process(sentence: str, symbol: str):
    if symbol == "sentencepiece":
        sentence = sentence.replace(" ", "").replace("\u2581", " ").strip()
    elif symbol == "wordpiece":
        sentence = sentence.replace(" ", "").replace("_", " ").strip()
    elif symbol == "letter":
        sentence = sentence.replace(" ", "").replace("|", " ").strip()
    elif symbol == "_EOW":
        sentence = sentence.replace(" ", "").replace("_EOW", " ").strip()
    elif symbol in {"subword_nmt", "@@ ", "@@"}:
        if symbol == "subword_nmt":
            symbol = "@@ "
        sentence = (sentence + " ").replace(symbol, "").rstrip()
    elif symbol == "none":
        pass
    elif symbol is not None:
        raise NotImplementedError(f"Unknown post_process option: {symbol}")
    return sentence


def compute_mask_indices(
    shape: Tuple[int, int],
    padding_mask: Optional[torch.Tensor],
    mask_prob: float,
    mask_length: int,
    mask_type: str = "static",
    mask_other: float = 0.0,
    min_masks: int = 0,
    no_overlap: bool = False,
    min_space: int = 0,
) -> np.ndarray:
    """
    Computes random mask spans for a given shape

    Args:
        shape: the the shape for which to compute masks.
            should be of size 2 where first element is batch size and 2nd is timesteps
        padding_mask: optional padding mask of the same size as shape, which will prevent masking padded elements
        mask_prob: probability for each token to be chosen as start of the span to be masked. this will be multiplied by
            number of timesteps divided by length of mask span to mask approximately this percentage of all elements.
            however due to overlaps, the actual number will be smaller (unless no_overlap is True)
        mask_type: how to compute mask lengths
            static = fixed size
            uniform = sample from uniform distribution [mask_other, mask_length*2]
            normal = sample from normal distribution with mean mask_length and stdev mask_other. mask is min 1 element
            poisson = sample from possion distribution with lambda = mask length
        min_masks: minimum number of masked spans
        no_overlap: if false, will switch to an alternative recursive algorithm that prevents spans from overlapping
        min_space: only used if no_overlap is True, this is how many elements to keep unmasked between spans
    """

    bsz, all_sz = shape
    mask = np.full((bsz, all_sz), False)

    all_num_mask = int(
        # add a random number for probabilistic rounding
        mask_prob * all_sz / float(mask_length)
        + np.random.rand()
    )

    all_num_mask = max(min_masks, all_num_mask)

    mask_idcs = []
    for i in range(bsz):
        if padding_mask is not None:
            sz = all_sz - padding_mask[i].long().sum().item()
            num_mask = int(
                # add a random number for probabilistic rounding
                mask_prob * sz / float(mask_length)
                + np.random.rand()
            )
            num_mask = max(min_masks, num_mask)
        else:
            sz = all_sz
            num_mask = all_num_mask

        if mask_type == "static":
            lengths = np.full(num_mask, mask_length)
        elif mask_type == "uniform":
            lengths = np.random.randint(mask_other, mask_length * 2 + 1, size=num_mask)
        elif mask_type == "normal":
            lengths = np.random.normal(mask_length, mask_other, size=num_mask)
            lengths = [max(1, int(round(x))) for x in lengths]
        elif mask_type == "poisson":
            lengths = np.random.poisson(mask_length, size=num_mask)
            lengths = [int(round(x)) for x in lengths]
        else:
            raise Exception("unknown mask selection " + mask_type)

        if sum(lengths) == 0:
            lengths[0] = min(mask_length, sz - 1)

        if no_overlap:
            mask_idc = []

            def arrange(s, e, length, keep_length):
                span_start = np.random.randint(s, e - length)
                mask_idc.extend(span_start + i for i in range(length))

                new_parts = []
                if span_start - s - min_space >= keep_length:
                    new_parts.append((s, span_start - min_space + 1))
                if e - span_start - keep_length - min_space > keep_length:
                    new_parts.append((span_start + length + min_space, e))
                return new_parts

            parts = [(0, sz)]
            min_length = min(lengths)
            for length in sorted(lengths, reverse=True):
                lens = np.fromiter(
                    (e - s if e - s >= length + min_space else 0 for s, e in parts),
                    np.int,
                )
                l_sum = np.sum(lens)
                if l_sum == 0:
                    break
                probs = lens / np.sum(lens)
                c = np.random.choice(len(parts), p=probs)
                s, e = parts.pop(c)
                parts.extend(arrange(s, e, length, min_length))
            mask_idc = np.asarray(mask_idc)
        else:
            min_len = min(lengths)
            if sz - min_len <= num_mask:
                min_len = sz - num_mask - 1

            mask_idc = np.random.choice(sz - min_len, num_mask, replace=False)

            mask_idc = np.asarray(
                [
                    mask_idc[j] + offset
                    for j in range(len(mask_idc))
                    for offset in range(lengths[j])
                ]
            )

        mask_idcs.append(np.unique(mask_idc[mask_idc < sz]))

    min_len = min([len(m) for m in mask_idcs])
    for i, mask_idc in enumerate(mask_idcs):
        if len(mask_idc) > min_len:
            mask_idc = np.random.choice(mask_idc, min_len, replace=False)
        mask[i, mask_idc] = True

    return mask


def get_mem_usage():
    try:
        import psutil

        mb = 1024 * 1024
        return f"used={psutil.virtual_memory().used / mb}Mb; avail={psutil.virtual_memory().available / mb}Mb"
    except ImportError:
        return "N/A"


def lengths_to_padding_mask(lens: torch.LongTensor) -> torch.BoolTensor:
    bsz, max_lens = lens.size(0), torch.max(lens).item()
    mask = torch.arange(max_lens).to(lens.device).view(1, max_lens)
    mask = mask.expand(bsz, -1) >= lens.view(bsz, 1).expand(-1, max_lens)
    return mask


def lengths_to_mask(lens: torch.LongTensor) -> torch.BoolTensor:
    return ~lengths_to_padding_mask(lens)
>>>>>>> 5ac5e8a2
<|MERGE_RESOLUTION|>--- conflicted
+++ resolved
@@ -9,16 +9,10 @@
     from collections import Iterable
 import contextlib
 import itertools
-<<<<<<< HEAD
-import os
-import sys
-import types
-=======
 import logging
 import os
 import warnings
 from typing import Optional, Tuple
->>>>>>> 5ac5e8a2
 
 import numpy as np
 import torch
@@ -37,9 +31,6 @@
     return src, dst
 
 
-<<<<<<< HEAD
-def collate_tokens(values, pad_idx, eos_idx=None, left_pad=False, move_eos_to_beginning=False):
-=======
 def collate_tokens(
     values,
     pad_idx,
@@ -49,7 +40,6 @@
     pad_to_length=None,
     pad_to_multiple=1,
 ):
->>>>>>> 5ac5e8a2
     """Convert a list of 1d tensors into a padded 2d tensor."""
     size = max(v.size(0) for v in values)
     size = size if pad_to_length is None else max(size, pad_to_length)
@@ -74,13 +64,9 @@
     return res
 
 
-<<<<<<< HEAD
-def load_indexed_dataset(path, dictionary, dataset_impl=None, combine=False, default='cached'):
-=======
 def load_indexed_dataset(
     path, dictionary=None, dataset_impl=None, combine=False, default="cached"
 ):
->>>>>>> 5ac5e8a2
     """A helper function for loading indexed datasets.
 
     Args:
@@ -94,14 +80,6 @@
             combine 'data-bin/train', 'data-bin/train1', ... and return a
             single ConcatDataset instance.
     """
-<<<<<<< HEAD
-    from fairseq.data.concat_dataset import ConcatDataset
-    import fairseq.data.indexed_dataset as indexed_dataset
-
-    datasets = []
-    for k in itertools.count():
-        path_k = path + (str(k) if k > 0 else '')
-=======
     import fairseq.data.indexed_dataset as indexed_dataset
     from fairseq.data.concat_dataset import ConcatDataset
 
@@ -109,15 +87,10 @@
     for k in itertools.count():
         path_k = path + (str(k) if k > 0 else "")
         path_k = indexed_dataset.get_indexed_dataset_to_local(path_k)
->>>>>>> 5ac5e8a2
 
         dataset_impl_k = dataset_impl
         if dataset_impl_k is None:
             dataset_impl_k = indexed_dataset.infer_dataset_impl(path_k)
-<<<<<<< HEAD
-
-=======
->>>>>>> 5ac5e8a2
         dataset = indexed_dataset.make_dataset(
             path_k,
             impl=dataset_impl_k or default,
@@ -126,11 +99,7 @@
         )
         if dataset is None:
             break
-<<<<<<< HEAD
-        print('| loaded {} examples from: {}'.format(len(dataset), path_k))
-=======
         logger.info("loaded {:,} examples from: {}".format(len(dataset), path_k))
->>>>>>> 5ac5e8a2
         datasets.append(dataset)
         if not combine:
             break
@@ -177,12 +146,9 @@
 
 
 def _filter_by_size_dynamic(indices, size_fn, max_positions, raise_exception=False):
-<<<<<<< HEAD
-=======
     def compare_leq(a, b):
         return a <= b if not isinstance(a, tuple) else max(a) <= b
 
->>>>>>> 5ac5e8a2
     def check_size(idx):
         if isinstance(max_positions, float) or isinstance(max_positions, int):
             return size_fn(idx) <= max_positions
@@ -198,15 +164,6 @@
                 for key in intersect_keys
             )
         else:
-<<<<<<< HEAD
-            # Hacky as heck, for the specific case of multilingual training with RoundRobin.
-            if isinstance(size_fn(idx), dict) and isinstance(max_positions, tuple):
-                return all(
-                    a is None or b is None or a <= b
-                    for a, b in zip(size_fn(idx).values(), max_positions)
-                )
-=======
->>>>>>> 5ac5e8a2
             # For MultiCorpusSampledDataset, will generalize it later
             if not isinstance(size_fn(idx), Iterable):
                 return all(size_fn(idx) <= b for b in max_positions)
@@ -214,10 +171,7 @@
                 a is None or b is None or a <= b
                 for a, b in zip(size_fn(idx), max_positions)
             )
-<<<<<<< HEAD
-=======
-
->>>>>>> 5ac5e8a2
+
     ignored = []
     itr = collect_filtered(check_size, indices, ignored)
     indices = np.fromiter(itr, dtype=np.int64, count=-1)
@@ -226,12 +180,8 @@
 
 def filter_by_size(indices, dataset, max_positions, raise_exception=False):
     """
-<<<<<<< HEAD
-    Filter indices based on their size.
-=======
     [deprecated] Filter indices based on their size.
     Use `FairseqDataset::filter_indices_by_size` instead.
->>>>>>> 5ac5e8a2
 
     Args:
         indices (List[int]): ordered list of dataset indices
@@ -241,34 +191,6 @@
         raise_exception (bool, optional): if ``True``, raise an exception if
             any elements are filtered (default: False).
     """
-<<<<<<< HEAD
-    if isinstance(max_positions, float) or isinstance(max_positions, int):
-        if hasattr(dataset, 'sizes') and isinstance(dataset.sizes, np.ndarray):
-            ignored = indices[dataset.sizes[indices] > max_positions].tolist()
-            indices = indices[dataset.sizes[indices] <= max_positions]
-        elif hasattr(dataset, 'sizes') and isinstance(dataset.sizes, list) and len(dataset.sizes) == 1:
-            ignored = indices[dataset.sizes[0]
-                              [indices] > max_positions].tolist()
-            indices = indices[dataset.sizes[0][indices] <= max_positions]
-        else:
-            indices, ignored = _filter_by_size_dynamic(
-                indices, dataset.size, max_positions)
-    else:
-        indices, ignored = _filter_by_size_dynamic(
-            indices, dataset.size, max_positions)
-
-    if len(ignored) > 0 and raise_exception:
-        raise Exception((
-            'Size of sample #{} is invalid (={}) since max_positions={}, '
-            'skip this example with --skip-invalid-size-inputs-valid-test'
-        ).format(ignored[0], dataset.size(ignored[0]), max_positions))
-    if len(ignored) > 0:
-        print((
-            '| WARNING: {} samples have invalid sizes and will be skipped, '
-            'max_positions={}, first few sample ids={}'
-        ).format(len(ignored), max_positions, ignored[:10]))
-    return indices
-=======
     warnings.warn(
         "data_utils.filter_by_size is deprecated. "
         "Use `FairseqDataset::filter_indices_by_size` instead.",
@@ -343,7 +265,6 @@
                 & (tgt_sizes[indices] <= max_tgt_size)
             ]
     return indices, ignored.tolist()
->>>>>>> 5ac5e8a2
 
 
 def batch_by_size(
@@ -376,31 +297,6 @@
             *required_batch_size_multiple* will be ignored (default: None).
     """
     try:
-<<<<<<< HEAD
-        from fairseq.data.data_utils_fast import batch_by_size_fast
-    except ImportError:
-        raise ImportError(
-            'Please build Cython components with: `pip install --editable .` '
-            'or `python setup.py build_ext --inplace`'
-        )
-
-    max_tokens = max_tokens if max_tokens is not None else sys.maxsize
-    max_sentences = max_sentences if max_sentences is not None else sys.maxsize
-    bsz_mult = required_batch_size_multiple
-
-    if isinstance(indices, types.GeneratorType):
-        indices = np.fromiter(indices, dtype=np.int64, count=-1)
-
-    return batch_by_size_fast(indices, num_tokens_fn, max_tokens, max_sentences, bsz_mult)
-
-
-def process_bpe_symbol(sentence: str, bpe_symbol: str):
-    if bpe_symbol == 'sentencepiece':
-        sentence = sentence.replace(' ', '').replace('\u2581', ' ').strip()
-    elif bpe_symbol is not None:
-        sentence = (sentence + ' ').replace(bpe_symbol, '').rstrip()
-    return sentence
-=======
         from fairseq.data.data_utils_fast import (
             batch_by_size_fn,
             batch_by_size_vec,
@@ -622,5 +518,4 @@
 
 
 def lengths_to_mask(lens: torch.LongTensor) -> torch.BoolTensor:
-    return ~lengths_to_padding_mask(lens)
->>>>>>> 5ac5e8a2
+    return ~lengths_to_padding_mask(lens)