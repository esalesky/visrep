--- conflicted
+++ resolved
@@ -5,10 +5,6 @@
 
 import numpy as np
 import torch
-<<<<<<< HEAD
-
-=======
->>>>>>> 5ac5e8a2
 from fairseq.data import FairseqDataset, plasma_utils
 
 
@@ -56,8 +52,6 @@
                 'or `python setup.py build_ext --inplace`'
             )
 
-<<<<<<< HEAD
-=======
     def __init__(
         self,
         dataset,
@@ -80,7 +74,6 @@
                 "or `python setup.py build_ext --inplace`"
             )
 
->>>>>>> 5ac5e8a2
         super().__init__()
         self.dataset = dataset
         self.pad = pad
@@ -93,17 +86,6 @@
         if isinstance(sizes, list):
             sizes = np.array(sizes, dtype=np.int64)
         else:
-<<<<<<< HEAD
-            sizes = sizes.astype(np.int64)
-
-        break_mode = break_mode if break_mode is not None else 'none'
-
-        # For "eos" break-mode, block_size is not required parameters.
-        if break_mode == "eos" and block_size is None:
-            block_size = 0
-
-        slice_indices = _get_slice_indices_fast(sizes, break_mode, block_size, document_sep_len)
-=======
             if torch.is_tensor(sizes):
                 sizes = sizes.numpy()
             sizes = sizes.astype(np.int64)
@@ -117,7 +99,6 @@
         slice_indices = _get_slice_indices_fast(
             sizes, str(break_mode), block_size, document_sep_len
         )
->>>>>>> 5ac5e8a2
         self._sizes = slice_indices[:, 1] - slice_indices[:, 0]
 
         # build index mapping block indices to the underlying dataset indices
@@ -132,21 +113,12 @@
                     np.arange(len(sizes)),  # ending index in dataset
                 ],
                 1,
-<<<<<<< HEAD
             )
         else:
             block_to_dataset_index = _get_block_to_dataset_index_fast(
                 sizes,
                 slice_indices,
             )
-=======
-            )
-        else:
-            block_to_dataset_index = _get_block_to_dataset_index_fast(
-                sizes,
-                slice_indices,
-            )
->>>>>>> 5ac5e8a2
         self._slice_indices = plasma_utils.PlasmaArray(slice_indices)
         self._sizes = plasma_utils.PlasmaArray(self._sizes)
         self._block_to_dataset_index = plasma_utils.PlasmaArray(block_to_dataset_index)
