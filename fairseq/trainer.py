--- conflicted
+++ resolved
@@ -7,19 +7,6 @@
 Train a network across multiple GPUs.
 """
 
-<<<<<<< HEAD
-from collections import OrderedDict
-import contextlib
-from itertools import chain
-import math
-import os
-import sys
-
-import torch
-
-from fairseq import checkpoint_utils, distributed_utils, models, optim, utils
-from fairseq.meters import AverageMeter, StopwatchMeter, TimeMeter
-=======
 import contextlib
 import logging
 import sys
@@ -36,7 +23,6 @@
 from fairseq.file_io import PathManager
 from fairseq.logging import meters, metrics
 from fairseq.nan_detector import NanDetector
->>>>>>> 5ac5e8a2
 from fairseq.optim import lr_scheduler
 
 
@@ -53,25 +39,6 @@
     communication of the gradients across workers.
     """
 
-<<<<<<< HEAD
-    def __init__(self, args, task, model, criterion, dummy_batch=None, oom_batch=None):
-        self.args = args
-        self.task = task
-
-        # copy model and criterion to current device
-        self._criterion = criterion
-        self._model = model
-        self.cuda = torch.cuda.is_available() and not args.cpu
-        if args.fp16:
-            self._criterion = self._criterion.half()
-            self._model = self._model.half()
-        if self.cuda:
-            self._criterion = self._criterion.cuda()
-            self._model = self._model.cuda()
-
-        self._dummy_batch = dummy_batch
-        self._oom_batch = oom_batch or dummy_batch
-=======
     def __init__(self, cfg: FairseqConfig, task, model, criterion, quantizer=None):
 
         if isinstance(cfg, Namespace):
@@ -126,7 +93,6 @@
                     "detected shared parameter: {} <- {}".format(shared_param[0], path)
                 )
                 _set_module_by_path(self._model, path, ref)
->>>>>>> 5ac5e8a2
 
         self._dummy_batch = None  # indicates we don't have a dummy batch at first
         self._lr_scheduler = None
@@ -134,37 +100,6 @@
         self._num_xla_compiles = 0  # for TPUs
         self._optim_history = None
         self._optimizer = None
-<<<<<<< HEAD
-        self._prev_grad_norm = None
-        self._wrapped_criterion = None
-        self._wrapped_model = None
-
-        # Fast stats sync avoids memcpy and is 7% faster when tested on 16 nodes.
-        # It is less flexible and syncs only the default stats.
-        self._all_reduce_list = [0.0] * 6
-        self.fast_stat_sync = args.fast_stat_sync
-
-        self.init_meters(args)
-
-    def init_meters(self, args):
-        self.meters = OrderedDict()
-        self.meters['train_loss'] = AverageMeter()
-        self.meters['train_nll_loss'] = AverageMeter()
-        self.meters['valid_loss'] = AverageMeter()
-        self.meters['valid_nll_loss'] = AverageMeter()
-        self.meters['wps'] = TimeMeter()       # words per second
-        self.meters['ups'] = TimeMeter()       # updates per second
-        self.meters['wpb'] = AverageMeter()    # words per batch
-        self.meters['bsz'] = AverageMeter()    # sentences per batch
-        self.meters['gnorm'] = AverageMeter()  # gradient norm
-        self.meters['clip'] = AverageMeter()   # % of updates clipped
-        self.meters['oom'] = AverageMeter()    # out of memory
-        if args.fp16:
-            self.meters['loss_scale'] = AverageMeter()  # dynamic loss scale
-        self.meters['wall'] = TimeMeter()      # wall time in seconds
-        # train wall time in seconds
-        self.meters['train_wall'] = StopwatchMeter()
-=======
         self._warn_once = set()
         self._wrapped_criterion = None
         self._wrapped_model = None
@@ -235,20 +170,12 @@
             self.data_parallel_world_size > 1
             and not self.cfg.optimization.use_bmuf
         )
->>>>>>> 5ac5e8a2
 
     @property
     def criterion(self):
         if self._wrapped_criterion is None:
             if (
                 utils.has_parameters(self._criterion)
-<<<<<<< HEAD
-                and self.args.distributed_world_size > 1
-                and not self.args.use_bmuf
-            ):
-                self._wrapped_criterion = models.DistributedFairseqModel(
-                    self.args, self._criterion
-=======
                 and self.use_distributed_wrapper
             ):
                 self._wrapped_criterion = models.DistributedFairseqModel(
@@ -256,7 +183,6 @@
                     self._criterion,
                     process_group=self.data_parallel_process_group,
                     device=self.device,
->>>>>>> 5ac5e8a2
                 )
             else:
                 self._wrapped_criterion = self._criterion
@@ -265,11 +191,7 @@
     @property
     def model(self):
         if self._wrapped_model is None:
-<<<<<<< HEAD
-            if self.args.distributed_world_size > 1 and not self.args.use_bmuf:
-=======
             if self.use_distributed_wrapper:
->>>>>>> 5ac5e8a2
                 self._wrapped_model = models.DistributedFairseqModel(
                     self.cfg.distributed_training,
                     self._model,
@@ -300,18 +222,6 @@
             )
         )
 
-<<<<<<< HEAD
-        if self.args.fp16:
-            if self.cuda and torch.cuda.get_device_capability(0)[0] < 7:
-                print('| WARNING: your device does NOT support faster training with --fp16, '
-                      'please switch to FP32 which is likely to be faster')
-            if self.args.memory_efficient_fp16:
-                self._optimizer = optim.MemoryEfficientFP16Optimizer.build_optimizer(
-                    self.args, params)
-            else:
-                self._optimizer = optim.FP16Optimizer.build_optimizer(
-                    self.args, params)
-=======
         if self.cfg.common.fp16 or self.cfg.common.bf16:
             if self.cuda and torch.cuda.get_device_capability(0)[0] < 7:
                 logger.info(
@@ -327,7 +237,6 @@
                 )
             else:
                 self._optimizer = optim.FP16Optimizer.build_optimizer(self.cfg, params)
->>>>>>> 5ac5e8a2
         else:
             if self.cuda and torch.cuda.get_device_capability(0)[0] >= 7:
                 logger.info("NOTE: your device may support faster training with --fp16")
@@ -358,57 +267,6 @@
         # We should initialize the learning rate scheduler immediately after
         # building the optimizer, so that the initial learning rate is set.
         self._lr_scheduler = lr_scheduler.build_lr_scheduler(
-<<<<<<< HEAD
-            self.args, self.optimizer)
-        self._lr_scheduler.step_update(0)
-
-    def save_checkpoint(self, filename, extra_state):
-        """Save all training state in a checkpoint file."""
-        if distributed_utils.is_master(self.args):  # only save one checkpoint
-            extra_state['train_meters'] = self.meters
-            checkpoint_utils.save_state(
-                filename, self.args, self.get_model().state_dict(), self.get_criterion(),
-                self.optimizer, self.lr_scheduler, self.get_num_updates(),
-                self._optim_history, extra_state,
-            )
-
-    def load_checkpoint(
-        self,
-        filename,
-        reset_optimizer=False,
-        reset_lr_scheduler=False,
-        optimizer_overrides=None,
-        reset_meters=False,
-    ):
-        """Load all training state from a checkpoint file."""
-        extra_state, self._optim_history, last_optim_state = None, [], None
-
-        try:
-            from fairseq.fb_pathmgr import fb_pathmgr
-            bexists = fb_pathmgr.isfile(filename)
-        except Exception:
-            bexists = os.path.exists(filename)
-
-        if bexists:
-            state = checkpoint_utils.load_checkpoint_to_cpu(filename)
-
-            # load model parameters
-            try:
-                self.get_model().load_state_dict(state['model'], strict=True)
-                if utils.has_parameters(self.get_criterion()):
-                    self.get_criterion().load_state_dict(
-                        state['criterion'], strict=True)
-            except Exception:
-                raise Exception(
-                    'Cannot load model parameters from checkpoint {}; '
-                    'please ensure that the architectures match.'.format(
-                        filename)
-                )
-
-            extra_state = state['extra_state']
-            self._optim_history = state['optimizer_history']
-            last_optim_state = state.get('last_optimizer_state', None)
-=======
             self.cfg.lr_scheduler,
             self.optimizer,
         )
@@ -511,7 +369,6 @@
                 )
             extra_state = state["extra_state"]
             self._optim_history = state["optimizer_history"]
->>>>>>> 5ac5e8a2
 
         if last_optim_state is not None and not reset_optimizer:
             # rebuild optimizer after loading model, since params may have changed
@@ -519,47 +376,6 @@
 
             # only reload optimizer and lr_scheduler if they match
             last_optim = self._optim_history[-1]
-<<<<<<< HEAD
-            assert last_optim['criterion_name'] == self.get_criterion().__class__.__name__, \
-                'Criterion does not match; please reset the optimizer (--reset-optimizer).'
-            assert last_optim['optimizer_name'] == self.optimizer.__class__.__name__, \
-                'Optimizer does not match; please reset the optimizer (--reset-optimizer).'
-
-            if not reset_lr_scheduler:
-                self.lr_scheduler.load_state_dict(
-                    last_optim['lr_scheduler_state'])
-            self.optimizer.load_state_dict(
-                last_optim_state, optimizer_overrides)
-
-            self.set_num_updates(last_optim['num_updates'])
-
-        if extra_state is not None:
-            epoch = extra_state['train_iterator']['epoch']
-            print('| loaded checkpoint {} (epoch {} @ {} updates)'.format(
-                filename, epoch, self.get_num_updates()))
-
-            self.lr_step(epoch)
-
-            if 'train_meters' in extra_state and not reset_meters:
-                self.meters.update(extra_state['train_meters'])
-                del extra_state['train_meters']
-
-                # reset TimeMeters, since their start times don't make sense anymore
-                for meter in self.meters.values():
-                    if isinstance(meter, TimeMeter):
-                        meter.reset()
-        else:
-            print('| no existing checkpoint found {}'.format(filename))
-
-        return extra_state
-
-    def get_train_iterator(self, epoch, combine=True, load_dataset=True, data_selector=None):
-        """Return an EpochBatchIterator over the training set for a given epoch."""
-        if load_dataset:
-            print('| loading train data for epoch {}'.format(epoch))
-            self.task.load_dataset(
-                self.args.train_subset,
-=======
             assert (
                 last_optim["criterion_name"] == self.get_criterion().__class__.__name__
             ), "Criterion does not match; please reset the optimizer (--reset-optimizer)."
@@ -625,31 +441,10 @@
             logger.info("loading train data for epoch {}".format(epoch))
             self.task.load_dataset(
                 self.cfg.dataset.train_subset,
->>>>>>> 5ac5e8a2
                 epoch=epoch,
                 combine=combine,
                 data_selector=data_selector,
             )
-<<<<<<< HEAD
-        return self.task.get_batch_iterator(
-            dataset=self.task.dataset(self.args.train_subset),
-            max_tokens=self.args.max_tokens,
-            max_sentences=self.args.max_sentences,
-            max_positions=utils.resolve_max_positions(
-                self.task.max_positions(),
-                self.model.max_positions(),
-            ),
-            ignore_invalid_inputs=True,
-            required_batch_size_multiple=self.args.required_batch_size_multiple,
-            seed=self.args.seed,
-            num_shards=self.args.distributed_world_size,
-            shard_id=self.args.distributed_rank,
-            num_workers=self.args.num_workers,
-            epoch=epoch,
-        )
-
-    def train_step(self, samples, dummy_batch=False, raise_oom=False):
-=======
         batch_iterator = self.task.get_batch_iterator(
             dataset=self.task.dataset(self.cfg.dataset.train_subset),
             max_tokens=self.cfg.dataset.max_tokens,
@@ -730,7 +525,6 @@
 
     @metrics.aggregate("train")
     def train_step(self, samples, raise_oom=False):
->>>>>>> 5ac5e8a2
         """Do forward, backward and parameter update."""
         if self._dummy_batch is None:
             self._dummy_batch = samples[0]
@@ -780,47 +574,6 @@
             try:
                 with maybe_no_sync():
                     # forward and backward
-<<<<<<< HEAD
-                    loss, sample_size, logging_output = self.task.train_step(
-                        sample, self.model, self.criterion, self.optimizer,
-                        ignore_grad
-                    )
-
-                if not ignore_grad:
-                    logging_outputs.append(logging_output)
-                    sample_sizes.append(sample_size)
-
-                    if self.fast_stat_sync:
-                        self._all_reduce_list[0] += sample_size
-                        self._all_reduce_list[1] += logging_output.get(
-                            'nsentences', 0.0)
-                        self._all_reduce_list[2] += logging_output.get(
-                            'loss', 0.0)
-                        self._all_reduce_list[3] += logging_output.get(
-                            'nll_loss', 0.0)
-                        self._all_reduce_list[4] += logging_output.get(
-                            'ntokens', 0.0)
-            except RuntimeError as e:
-                if 'out of memory' in str(e):
-                    msg = (
-                        '| WARNING: ran out of memory with exception: '
-                        + '{};'.format(e)
-                        + '\n Skipping batch'
-                    )
-                    # TODO: print should really go to logger, this print goes
-                    # to stderr, which is buffered, which in many cases is not
-                    # printed out if another exception happens.
-                    # NB(jerry): added a flush to mitigate this
-                    print(msg, file=sys.stderr)
-                    if torch.cuda.is_available() and hasattr(torch.cuda, "memory_summary"):
-                        for device_idx in range(torch.cuda.device_count()):
-                            print(torch.cuda.memory_summary(device=torch.cuda.device(device_idx)),
-                                  file=sys.stderr)
-                    sys.stderr.flush()
-
-                    if raise_oom:
-                        raise ValueError(msg)
-=======
                     loss, sample_size_i, logging_output = self.task.train_step(
                         sample=sample,
                         model=self.model,
@@ -846,7 +599,6 @@
                     logger.warning(
                         "attempting to recover from OOM in forward/backward pass"
                     )
->>>>>>> 5ac5e8a2
                     ooms += 1
                     self.zero_grad()
                     if self.cuda:
@@ -856,13 +608,6 @@
                 else:
                     raise e
 
-<<<<<<< HEAD
-            if self.fast_stat_sync:
-                self._all_reduce_list[5] += ooms
-
-        if ooms > 0 and self._oom_batch is not None:
-            self.handle_ooms(ooms)
-=======
             if self.tpu and i < len(samples) - 1:
                 # tpu-comment: every XLA operation before marking step is
                 # appended to the IR graph, and processing too many batches
@@ -870,65 +615,9 @@
                 # To handle gradient accumulation use case, we explicitly
                 # mark step here for every forward pass without a backward pass
                 import torch_xla.core.xla_model as xm
->>>>>>> 5ac5e8a2
 
                 xm.mark_step()
 
-<<<<<<< HEAD
-        # gather logging outputs from all replicas
-        if self.fast_stat_sync:
-            # rework all_gather_list
-            all_reduce_list_tensor = torch.cuda.DoubleTensor(
-                self._all_reduce_list)
-            if self._sync_stats():
-                torch.distributed.all_reduce(all_reduce_list_tensor)
-            # Normalize loss and nll_loss by "sample_size"
-            # and convert to log base 2
-            all_reduce_list_tensor[2:4].div_(
-                (
-                    all_reduce_list_tensor[0:1] *
-                    torch.log(torch.cuda.DoubleTensor([2]))
-                )
-            )
-            self._all_reduce_list = all_reduce_list_tensor.tolist()
-            logging_output = {}
-            [
-                sample_size,
-                logging_output['nsentences'],
-                logging_output['loss'],
-                logging_output['nll_loss'],
-                logging_output['ntokens'],
-                ooms,
-            ] = self._all_reduce_list
-        elif self._sync_stats():
-            logging_outputs, sample_sizes, ooms, prev_norms = \
-                zip(*distributed_utils.all_gather_list(
-                    [logging_outputs, sample_sizes, ooms, self._prev_grad_norm],
-                ))
-            logging_outputs = list(chain.from_iterable(logging_outputs))
-            sample_sizes = list(chain.from_iterable(sample_sizes))
-            ooms = sum(ooms)
-
-            if not self.args.use_bmuf:
-                assert (
-                    all(norm == prev_norms[0] for norm in prev_norms)
-                    or all(math.isnan(norm) or math.isinf(norm) for norm in prev_norms)
-                ), 'Fatal error: gradients are inconsistent between workers'
-
-        self.meters['oom'].update(ooms, len(samples))
-        if ooms == self.args.distributed_world_size * len(samples):
-            print('| WARNING: OOM in all workers, skipping update')
-            self.zero_grad()
-            return None
-
-        if not self.fast_stat_sync:
-            # aggregate logging outputs and sample sizes
-            logging_output = self.task.aggregate_logging_outputs(
-                logging_outputs, self.get_criterion()
-            )
-            sample_size = self.task.grad_denom(
-                sample_sizes, self.get_criterion())
-=======
         if is_dummy_batch:
             if torch.is_tensor(sample_size):
                 sample_size.zero_()
@@ -939,7 +628,6 @@
             sample_size = sample_size.float()
         else:
             sample_size = float(sample_size)
->>>>>>> 5ac5e8a2
 
         # gather logging outputs from all replicas
         if self._sync_stats():
@@ -957,52 +645,6 @@
 
         overflow = False
         try:
-<<<<<<< HEAD
-            # normalize grads by sample size
-            if sample_size > 0:
-                self.optimizer.multiply_grads(
-                    self.args.distributed_world_size / float(sample_size))
-
-            # clip grads
-            grad_norm = self.optimizer.clip_grad_norm(self.args.clip_norm)
-            self._prev_grad_norm = grad_norm
-
-            # take an optimization step
-            self.optimizer.step()
-            self.set_num_updates(self.get_num_updates() + 1)
-
-            # task specific update per step
-            self.task.update_step(self._num_updates)
-
-            # update meters
-            ntokens = logging_output.get('ntokens', 0)
-            nsentences = logging_output.get('nsentences', 0)
-            self.meters['wps'].update(ntokens)
-            self.meters['ups'].update(1.)
-            self.meters['wpb'].update(ntokens)
-            self.meters['bsz'].update(nsentences)
-            self.meters['gnorm'].update(grad_norm)
-            self.meters['clip'].update(
-                1. if grad_norm > self.args.clip_norm and self.args.clip_norm > 0 else 0.
-            )
-            self.meters['train_loss'].update(
-                logging_output.get('loss', 0), sample_size)
-            if 'train_acc' in self.meters:
-                self.meters['train_acc'].update(
-                    logging_output.get('acc', 0), sample_size)
-
-            if 'nll_loss' in logging_output:
-                self.meters['train_nll_loss'].update(
-                    logging_output.get('nll_loss', 0), ntokens)
-
-            # clear CUDA cache to reduce memory fragmentation
-            if (self.args.empty_cache_freq > 0 and
-                    ((self.get_num_updates() + self.args.empty_cache_freq - 1) %
-                     self.args.empty_cache_freq) == 0 and
-                    torch.cuda.is_available() and
-                    not self.args.cpu):
-                torch.cuda.empty_cache()
-=======
             with torch.autograd.profiler.record_function("reduce-grads"):
                 # reduce gradients across workers
                 self.optimizer.all_reduce_grads(self.model)
@@ -1066,7 +708,6 @@
                         ignore_grad=False,
                     )
             raise
->>>>>>> 5ac5e8a2
         except OverflowError as e:
             overflow = True
             logger.info(f"NOTE: gradient overflow detected, ignoring gradient, {str(e)}")
@@ -1138,10 +779,6 @@
                     logging_outputs, sample_size, grad_norm
                 )
 
-<<<<<<< HEAD
-        self.clear_buffered_stats()
-        self.meters['train_wall'].stop()
-=======
                 # clear CUDA cache to reduce memory fragmentation
                 if (
                     self.cuda
@@ -1162,7 +799,6 @@
                 round=4,
                 weight=0,
             )
->>>>>>> 5ac5e8a2
 
         metrics.log_stop_time("train_wall")
         return logging_output
@@ -1187,16 +823,6 @@
                     sample, self.model, self.criterion
                 )
             except RuntimeError as e:
-<<<<<<< HEAD
-                if 'out of memory' in str(e) and not raise_oom:
-                    print('| WARNING: ran out of memory, retrying batch')
-                    for p in self.model.parameters():
-                        if p.grad is not None:
-                            p.grad = None  # free some memory
-                    if self.cuda:
-                        torch.cuda.empty_cache()
-                    return self.valid_step(sample, raise_oom=True)
-=======
                 if "out of memory" in str(e):
                     self._log_oom(e)
                     if not raise_oom:
@@ -1215,42 +841,10 @@
             if is_dummy_batch:
                 if torch.is_tensor(sample_size):
                     sample_size.zero_()
->>>>>>> 5ac5e8a2
                 else:
                     sample_size *= 0.0
 
         # gather logging outputs from all replicas
-<<<<<<< HEAD
-        if self.args.distributed_world_size > 1:
-            logging_output, sample_size = zip(*distributed_utils.all_gather_list(
-                [logging_output, sample_size],
-            ))
-            logging_output = list(logging_output)
-            sample_size = list(sample_size)
-        else:
-            logging_output = [logging_output]
-            sample_size = [sample_size]
-
-        # aggregate logging outputs and sample sizes
-        logging_output = self.task.aggregate_logging_outputs(
-            logging_output, self.get_criterion()
-        )
-        sample_size = self.task.grad_denom(
-            sample_size, self.get_criterion()
-        )
-
-        # update meters for validation
-        ntokens = logging_output.get('ntokens', 0)
-        self.meters['valid_loss'].update(
-            logging_output.get('loss', 0), sample_size)
-        if 'valid_acc' in self.meters:
-            self.meters['valid_acc'].update(
-                logging_output.get('acc', 0), sample_size)
-
-        if 'nll_loss' in logging_output:
-            self.meters['valid_nll_loss'].update(
-                logging_output.get('nll_loss', 0), ntokens)
-=======
         if self.data_parallel_world_size > 1:
             logging_outputs, (sample_size,) = self._aggregate_logging_outputs(
                 logging_outputs,
@@ -1260,20 +854,12 @@
 
         # log validation stats
         logging_output = self._reduce_and_log_stats(logging_outputs, sample_size)
->>>>>>> 5ac5e8a2
 
         return logging_output
 
     def zero_grad(self):
         self.optimizer.zero_grad()
 
-<<<<<<< HEAD
-    def clear_buffered_stats(self):
-        self._all_reduce_list = [0.0] * 6
-
-    def lr_step(self, epoch, val_loss=None):
-        """Adjust the learning rate based on the validation loss."""
-=======
     def lr_step_begin_epoch(self, epoch):
         """Adjust the learning rate at the beginning of the epoch."""
         self.lr_scheduler.step_begin_epoch(epoch)
@@ -1282,16 +868,12 @@
 
     def lr_step(self, epoch, val_loss=None):
         """Adjust the learning rate at the end of the epoch."""
->>>>>>> 5ac5e8a2
         self.lr_scheduler.step(epoch, val_loss)
         # prefer updating the LR based on the number of steps
         return self.lr_step_update()
 
     def lr_step_update(self):
         """Update the learning rate after each update."""
-<<<<<<< HEAD
-        return self.lr_scheduler.step_update(self.get_num_updates())
-=======
         new_lr = self.lr_scheduler.step_update(self.get_num_updates())
         if isinstance(new_lr, dict):
             for k, v in new_lr.items():
@@ -1300,7 +882,6 @@
         else:
             metrics.log_scalar("lr", new_lr, weight=0, priority=300)
         return new_lr
->>>>>>> 5ac5e8a2
 
     def get_lr(self):
         """Get the current learning rate."""
@@ -1363,15 +944,6 @@
         """Set the number of parameters updates."""
         self._num_updates = num_updates
         self.lr_step_update()
-<<<<<<< HEAD
-
-    def _prepare_sample(self, sample):
-        if sample is None or len(sample) == 0:
-            return None
-
-        if self.cuda:
-            sample = utils.move_to_cuda(sample)
-=======
         if self.quantizer:
             self.quantizer.step_update(self._num_updates)
         metrics.log_scalar("num_updates", self._num_updates, weight=0, priority=200)
@@ -1416,19 +988,12 @@
         elif self.tpu and is_dummy:
             # the dummy batch may not be on the appropriate device
             sample = utils.move_to_cuda(sample, device=self.device)
->>>>>>> 5ac5e8a2
 
         def apply_half(t):
             if t.dtype is torch.float32:
                 return t.half()
             return t
 
-<<<<<<< HEAD
-        if self.args.fp16:
-            sample = utils.apply_to_sample(apply_half, sample)
-
-        return sample
-=======
         def apply_bfloat16(t):
             if t.dtype is torch.float32:
                 return t.to(dtype=torch.bfloat16)
@@ -1444,29 +1009,10 @@
             self._dummy_batch = sample
 
         return sample, False
->>>>>>> 5ac5e8a2
 
     def _set_seed(self):
         # Set seed based on args.seed and the update number so that we get
         # reproducible results when resuming from checkpoints
-<<<<<<< HEAD
-        seed = self.args.seed + self.get_num_updates()
-        torch.manual_seed(seed)
-        if self.cuda:
-            torch.cuda.manual_seed(seed)
-
-    def _sync_stats(self):
-        return (
-            self.args.distributed_world_size > 1 and
-            (
-                (not self.args.use_bmuf) or
-                (
-                    self.args.use_bmuf
-                    and (self.get_num_updates() + 1) % self.args.global_sync_iter == 0
-                )
-            )
-        )
-=======
         seed = self.cfg.common.seed + self.get_num_updates()
         utils.set_torch_seed(seed)
 
@@ -1702,5 +1248,4 @@
     path = path.split(".")
     for name in path[:-1]:
         module = getattr(module, name)
-    setattr(module, path[-1], value)
->>>>>>> 5ac5e8a2
+    setattr(module, path[-1], value)