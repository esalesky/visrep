--- conflicted
+++ resolved
@@ -9,12 +9,7 @@
 from collections import OrderedDict
 
 import torch
-<<<<<<< HEAD
-
-from fairseq import options, utils
-=======
 from fairseq import metrics, options, utils
->>>>>>> 5ac5e8a2
 from fairseq.data import (
     Dictionary,
     LanguagePairDataset,
@@ -24,8 +19,6 @@
 from fairseq.models import FairseqMultiModel
 from fairseq.tasks.translation import load_langpair_dataset
 
-<<<<<<< HEAD
-=======
 from . import LegacyFairseqTask, register_task
 
 
@@ -34,7 +27,6 @@
 
 def _lang_token(lang: str):
     return "__{}__".format(lang)
->>>>>>> 5ac5e8a2
 
 
 def _lang_token_index(dic: Dictionary, lang: str):
@@ -43,26 +35,9 @@
     assert idx != dic.unk_index, "cannot find language token for lang {}".format(lang)
     return idx
 
-<<<<<<< HEAD
-def _lang_token(lang: str):
-    return '__{}__'.format(lang)
-
-
-def _lang_token_index(dic: Dictionary, lang: str):
-    """Return language token index."""
-    idx = dic.index(_lang_token(lang))
-    assert idx != dic.unk_index, \
-        'cannot find language token for lang {}'.format(lang)
-    return idx
-
-
-@register_task('multilingual_translation')
-class MultilingualTranslationTask(FairseqTask):
-=======
 
 @register_task("multilingual_translation")
 class MultilingualTranslationTask(LegacyFairseqTask):
->>>>>>> 5ac5e8a2
     """A task for training multiple translation models simultaneously.
 
     We iterate round-robin over batches from multiple language pairs, ordered
@@ -98,13 +73,6 @@
                             help='source language (only needed for inference)')
         parser.add_argument('-t', '--target-lang', default=None, metavar='TARGET',
                             help='target language (only needed for inference)')
-<<<<<<< HEAD
-        parser.add_argument('--lazy-load', action='store_true',
-                            help='load the dataset lazily')
-        parser.add_argument('--raw-text', default=False, action='store_true',
-                            help='load raw text dataset')
-=======
->>>>>>> 5ac5e8a2
         parser.add_argument('--left-pad-source', default='True', type=str, metavar='BOOL',
                             help='pad the source on the left (default: True)')
         parser.add_argument('--left-pad-target', default='False', type=str, metavar='BOOL',
@@ -129,14 +97,8 @@
         self.training = training
         if training:
             self.lang_pairs = args.lang_pairs
-<<<<<<< HEAD
-            args.source_lang, args.target_lang = args.lang_pairs[0].split('-')
-        else:
-            self.lang_pairs = ['{}-{}'.format(args.source_lang, args.target_lang)]
-=======
         else:
             self.lang_pairs = ["{}-{}".format(args.source_lang, args.target_lang)]
->>>>>>> 5ac5e8a2
         # eval_lang_pairs for multilingual translation is usually all of the
         # lang_pairs. However for other multitask settings or when we want to
         # optimize for certain languages we want to use a different subset. Thus
@@ -155,22 +117,6 @@
         return cls(args, dicts, training)
 
     @classmethod
-<<<<<<< HEAD
-    def prepare(cls, args, **kargs):
-        args.left_pad_source = options.eval_bool(args.left_pad_source)
-        args.left_pad_target = options.eval_bool(args.left_pad_target)
-        if getattr(args, 'raw_text', False):
-            utils.deprecation_warning('--raw-text is deprecated, please use --dataset-impl=raw')
-            args.dataset_impl = 'raw'
-        elif getattr(args, 'lazy_load', False):
-            utils.deprecation_warning('--lazy-load is deprecated, please use --dataset-impl=lazy')
-            args.dataset_impl = 'lazy'
-
-        if args.lang_pairs is None:
-            raise ValueError('--lang-pairs is required. List all the language pairs in the training objective.')
-        args.lang_pairs = args.lang_pairs.split(',')
-        sorted_langs = sorted(list({x for lang_pair in args.lang_pairs for x in lang_pair.split('-')}))
-=======
     def update_args(cls, args):
         args.left_pad_source = utils.eval_bool(args.left_pad_source)
         args.left_pad_target = utils.eval_bool(args.left_pad_target)
@@ -188,7 +134,6 @@
         sorted_langs = sorted(
             list({x for lang_pair in args.lang_pairs for x in lang_pair.split("-")})
         )
->>>>>>> 5ac5e8a2
         if args.source_lang is not None or args.target_lang is not None:
             training = False
         else:
@@ -197,17 +142,11 @@
         # load dictionaries
         dicts = OrderedDict()
         for lang in sorted_langs:
-<<<<<<< HEAD
-            paths = args.data.split(':')
-            assert len(paths) > 0
-            dicts[lang] = Dictionary.load(os.path.join(paths[0], 'dict.{}.txt'.format(lang)))
-=======
             paths = utils.split_paths(args.data)
             assert len(paths) > 0
             dicts[lang] = cls.load_dictionary(
                 os.path.join(paths[0], "dict.{}.txt".format(lang))
             )
->>>>>>> 5ac5e8a2
             if len(dicts) > 0:
                 assert dicts[lang].pad() == dicts[sorted_langs[0]].pad()
                 assert dicts[lang].eos() == dicts[sorted_langs[0]].eos()
@@ -215,62 +154,6 @@
             if args.encoder_langtok is not None or args.decoder_langtok:
                 for lang_to_add in sorted_langs:
                     dicts[lang].add_symbol(_lang_token(lang_to_add))
-<<<<<<< HEAD
-            print('| [{}] dictionary: {} types'.format(lang, len(dicts[lang])))
-        return dicts, training
-
-    def get_encoder_langtok(self, src_lang, tgt_lang):
-        if self.args.encoder_langtok is None:
-            return self.dicts[src_lang].eos()
-        if self.args.encoder_langtok == 'src':
-            return _lang_token_index(self.dicts[src_lang], src_lang)
-        else:
-            return _lang_token_index(self.dicts[src_lang], tgt_lang)
-
-    def get_decoder_langtok(self, tgt_lang):
-        if not self.args.decoder_langtok:
-            return self.dicts[tgt_lang].eos()
-        return _lang_token_index(self.dicts[tgt_lang], tgt_lang)
-
-    def alter_dataset_langtok(self, lang_pair_dataset,
-                              src_eos=None, src_lang=None, tgt_eos=None, tgt_lang=None):
-        if self.args.encoder_langtok is None and not self.args.decoder_langtok:
-            return lang_pair_dataset
-
-        new_src_eos = None
-        if self.args.encoder_langtok is not None and src_eos is not None \
-           and src_lang is not None and tgt_lang is not None:
-            new_src_eos = self.get_encoder_langtok(src_lang, tgt_lang)
-        else:
-            src_eos = None
-
-        new_tgt_bos = None
-        if self.args.decoder_langtok and tgt_eos is not None and tgt_lang is not None:
-            new_tgt_bos = self.get_decoder_langtok(tgt_lang)
-        else:
-            tgt_eos = None
-
-        return TransformEosLangPairDataset(
-            lang_pair_dataset,
-            src_eos=src_eos,
-            new_src_eos=new_src_eos,
-            tgt_bos=tgt_eos,
-            new_tgt_bos=new_tgt_bos,
-        )
-
-    def load_dataset(self, split, epoch=0, **kwargs):
-        """Load a dataset split."""
-
-        paths = self.args.data.split(':')
-        assert len(paths) > 0
-        data_path = paths[epoch % len(paths)]
-
-        def language_pair_dataset(lang_pair):
-            src, tgt = lang_pair.split('-')
-            langpair_dataset = load_langpair_dataset(
-                data_path, split, src, self.dicts[src], tgt, self.dicts[tgt],
-                combine=True, dataset_impl=self.args.dataset_impl,
-=======
             logger.info("[{}] dictionary: {} types".format(lang, len(dicts[lang])))
         return dicts, training
 
@@ -340,7 +223,6 @@
                 self.dicts[tgt],
                 combine=True,
                 dataset_impl=self.args.dataset_impl,
->>>>>>> 5ac5e8a2
                 upsample_primary=self.args.upsample_primary,
                 left_pad_source=self.args.left_pad_source,
                 left_pad_target=self.args.left_pad_target,
@@ -356,31 +238,6 @@
             )
 
         self.datasets[split] = RoundRobinZipDatasets(
-<<<<<<< HEAD
-            OrderedDict([
-                (lang_pair, language_pair_dataset(lang_pair))
-                for lang_pair in self.lang_pairs
-            ]),
-            eval_key=None if self.training else "%s-%s" % (self.args.source_lang, self.args.target_lang),
-        )
-
-    def build_dataset_for_inference(self, src_tokens, src_lengths):
-        lang_pair = "%s-%s" % (self.args.source_lang, self.args.target_lang)
-        return RoundRobinZipDatasets(
-            OrderedDict([(
-                lang_pair,
-                self.alter_dataset_langtok(
-                    LanguagePairDataset(
-                        src_tokens, src_lengths,
-                        self.source_dictionary
-                    ),
-                    src_eos=self.source_dictionary.eos(),
-                    src_lang=self.args.source_lang,
-                    tgt_eos=self.target_dictionary.eos(),
-                    tgt_lang=self.args.target_lang,
-                ),
-            )]),
-=======
             OrderedDict(
                 [
                     (lang_pair, language_pair_dataset(lang_pair))
@@ -416,24 +273,12 @@
                     )
                 ]
             ),
->>>>>>> 5ac5e8a2
             eval_key=lang_pair,
         )
 
     def build_model(self, args):
         def check_args():
             messages = []
-<<<<<<< HEAD
-            if len(set(self.args.lang_pairs).symmetric_difference(args.lang_pairs)) != 0:
-                messages.append('--lang-pairs should include all the language pairs {}.'.format(args.lang_pairs))
-            if self.args.encoder_langtok != args.encoder_langtok:
-                messages.append('--encoder-langtok should be {}.'.format(args.encoder_langtok))
-            if self.args.decoder_langtok != args.decoder_langtok:
-                messages.append('--decoder-langtok should {} be set.'.format("" if args.decoder_langtok else "not"))
-
-            if len(messages) > 0:
-                raise ValueError(' '.join(messages))
-=======
             if (
                 len(set(self.args.lang_pairs).symmetric_difference(args.lang_pairs))
                 != 0
@@ -460,7 +305,6 @@
         # Update args -> the fact that the constructor here
         # changes the args object doesn't mean you get the same one here
         self.update_args(args)
->>>>>>> 5ac5e8a2
 
         # Check if task args are consistant with model args
         check_args()
@@ -489,16 +333,6 @@
         self, sample, model, criterion, optimizer, update_num, ignore_grad=False
     ):
         model.train()
-<<<<<<< HEAD
-        agg_loss, agg_sample_size, agg_logging_output = 0., 0., {}
-        for lang_pair in self.model_lang_pairs:
-            if sample[lang_pair] is None or len(sample[lang_pair]) == 0:
-                continue
-            loss, sample_size, logging_output = criterion(model.models[lang_pair], sample[lang_pair])
-            if ignore_grad:
-                loss *= 0
-            optimizer.backward(loss)
-=======
         from collections import defaultdict
 
         agg_loss, agg_sample_size, agg_logging_output = 0.0, 0.0, defaultdict(float)
@@ -530,7 +364,6 @@
                     optimizer,
                     ignore_grad,
                 )
->>>>>>> 5ac5e8a2
             agg_loss += loss.detach().item()
             # TODO make summing of the sample sizes configurable
             agg_sample_size += sample_size
@@ -545,11 +378,6 @@
     def valid_step(self, sample, model, criterion):
         model.eval()
         with torch.no_grad():
-<<<<<<< HEAD
-            agg_loss, agg_sample_size, agg_logging_output = 0., 0., {}
-            for lang_pair in self.eval_lang_pairs:
-                if lang_pair not in sample or sample[lang_pair] is None or len(sample[lang_pair]) == 0:
-=======
             from collections import defaultdict
 
             agg_loss, agg_sample_size, agg_logging_output = 0.0, 0.0, defaultdict(float)
@@ -559,7 +387,6 @@
                     or sample[lang_pair] is None
                     or len(sample[lang_pair]) == 0
                 ):
->>>>>>> 5ac5e8a2
                     continue
                 loss, sample_size, logging_output = self._per_lang_pair_valid_loss(
                     lang_pair, model, criterion, sample
@@ -572,59 +399,6 @@
                     agg_logging_output[f"{lang_pair}:{k}"] += logging_output[k]
         return agg_loss, agg_sample_size, agg_logging_output
 
-<<<<<<< HEAD
-    def inference_step(self, generator, models, sample, prefix_tokens=None):
-        with torch.no_grad():
-            return generator.generate(
-                    models,
-                    sample,
-                    prefix_tokens=prefix_tokens,
-                    bos_token=_lang_token_index(self.target_dictionary, self.args.target_lang)
-                    if self.args.decoder_langtok else self.target_dictionary.eos(),
-            )
-
-    def init_logging_output(self, sample):
-        return {
-            'ntokens': sum(
-                sample_lang.get('ntokens', 0)
-                for sample_lang in sample.values()
-            ) if sample is not None else 0,
-            'nsentences': sum(
-                sample_lang['target'].size(0) if 'target' in sample_lang else 0
-                for sample_lang in sample.values()
-            ) if sample is not None else 0,
-        }
-
-    def grad_denom(self, sample_sizes, criterion):
-        return criterion.__class__.grad_denom(sample_sizes)
-
-    def aggregate_logging_outputs(self, logging_outputs, criterion, logging_output_keys=None):
-        logging_output_keys = logging_output_keys or self.eval_lang_pairs
-        # aggregate logging outputs for each language pair
-        agg_logging_outputs = {
-            key: criterion.__class__.aggregate_logging_outputs([
-                logging_output.get(key, {}) for logging_output in logging_outputs
-            ])
-            for key in logging_output_keys
-        }
-
-        def sum_over_languages(key):
-            return sum(logging_output[key] for logging_output in agg_logging_outputs.values())
-
-        # flatten logging outputs
-        flat_logging_output = {
-            '{}:{}'.format(lang_pair, k): v
-            for lang_pair, agg_logging_output in agg_logging_outputs.items()
-            for k, v in agg_logging_output.items()
-        }
-        flat_logging_output['loss'] = sum_over_languages('loss')
-        if any('nll_loss' in logging_output for logging_output in agg_logging_outputs.values()):
-            flat_logging_output['nll_loss'] = sum_over_languages('nll_loss')
-        flat_logging_output['sample_size'] = sum_over_languages('sample_size')
-        flat_logging_output['nsentences'] = sum_over_languages('nsentences')
-        flat_logging_output['ntokens'] = sum_over_languages('ntokens')
-        return flat_logging_output
-=======
     def inference_step(
         self, generator, models, sample, prefix_tokens=None, constraints=None
     ):
@@ -649,7 +423,6 @@
             super().reduce_metrics(logging_outputs, criterion)
             for k in ["sample_size", "nsentences", "ntokens"]:
                 metrics.log_scalar(k, sum(l[k] for l in logging_outputs))
->>>>>>> 5ac5e8a2
 
     @property
     def source_dictionary(self):
@@ -660,27 +433,14 @@
 
     @property
     def target_dictionary(self):
-<<<<<<< HEAD
-        return self.dicts[self.args.target_lang]
-=======
         if self.training:
             return next(iter(self.dicts.values()))
         else:
             return self.dicts[self.args.target_lang]
->>>>>>> 5ac5e8a2
 
     def max_positions(self):
         """Return the max sentence length allowed by the task."""
         if len(self.datasets.values()) == 0:
-<<<<<<< HEAD
-            return {'%s-%s' % (self.args.source_lang, self.args.target_lang):
-                    (self.args.max_source_positions, self.args.max_target_positions)}
-        return OrderedDict([
-            (key, (self.args.max_source_positions, self.args.max_target_positions))
-            for split in self.datasets.keys()
-            for key in self.datasets[split].datasets.keys()
-        ])
-=======
             return {
                 "%s-%s"
                 % (self.args.source_lang, self.args.target_lang): (
@@ -694,5 +454,4 @@
                 for split in self.datasets.keys()
                 for key in self.datasets[split].datasets.keys()
             ]
-        )
->>>>>>> 5ac5e8a2
+        )