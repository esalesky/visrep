# Copyright (c) Facebook, Inc. and its affiliates.
#
# This source code is licensed under the MIT license found in the
# LICENSE file in the root directory of this source tree.

<<<<<<< HEAD
=======
import logging
>>>>>>> 5ac5e8a2
import os
from dataclasses import dataclass, field
from typing import Optional

<<<<<<< HEAD
import torch

from fairseq import utils
from fairseq.data import (
    data_utils,
    Dictionary,
=======
import numpy as np
import torch
from fairseq import utils
from fairseq.data import (
    AppendTokenDataset,
    Dictionary,
    IdDataset,
    LMContextWindowDataset,
>>>>>>> 5ac5e8a2
    MonolingualDataset,
    NestedDictionaryDataset,
    NumelDataset,
    PadDataset,
    PrependTokenDataset,
    StripTokenDataset,
    TokenBlockDataset,
    TransformEosDataset,
    TruncatedDictionary,
    data_utils,
)
<<<<<<< HEAD
from fairseq.tasks import FairseqTask, register_task


@register_task("language_modeling")
class LanguageModelingTask(FairseqTask):
=======
from fairseq.data.indexed_dataset import get_available_dataset_impl
from fairseq.data.shorten_dataset import maybe_shorten_dataset
from fairseq.dataclass import ChoiceEnum, FairseqDataclass
from fairseq.tasks import LegacyFairseqTask, register_task
from omegaconf import II


SAMPLE_BREAK_MODE_CHOICES = ChoiceEnum(["none", "complete", "complete_doc", "eos"])
SHORTEN_METHOD_CHOICES = ChoiceEnum(["none", "truncate", "random_crop"])
logger = logging.getLogger(__name__)


@dataclass
class LanguageModelingConfig(FairseqDataclass):
    data: Optional[str] = field(
        default=None, metadata={"help": "path to data directory"}
    )
    sample_break_mode: SAMPLE_BREAK_MODE_CHOICES = field(
        default="none",
        metadata={
            "help": 'If omitted or "none", fills each sample with tokens-per-sample '
            'tokens. If set to "complete", splits samples only at the end '
            "of sentence, but may include multiple sentences per sample. "
            '"complete_doc" is similar but respects doc boundaries. '
            'If set to "eos", includes only one sentence per sample.'
        },
    )
    tokens_per_sample: int = field(
        default=1024,
        metadata={"help": "max number of tokens per sample for LM dataset"},
    )
    output_dictionary_size: int = field(
        default=-1, metadata={"help": "limit the size of output dictionary"}
    )
    self_target: bool = field(default=False, metadata={"help": "include self target"})
    future_target: bool = field(
        default=False, metadata={"help": "include future target"}
    )
    past_target: bool = field(default=False, metadata={"help": "include past target"})
    add_bos_token: bool = field(
        default=False, metadata={"help": "prepend beginning of sentence token (<s>)"}
    )
    max_target_positions: Optional[int] = field(
        default=None, metadata={"help": "max number of tokens in the target sequence"}
    )
    shorten_method: SHORTEN_METHOD_CHOICES = field(
        default="none",
        metadata={
            "help": "if not none, shorten sequences that exceed --tokens-per-sample"
        },
    )
    shorten_data_split_list: str = field(
        default="",
        metadata={
            "help": "comma-separated list of dataset splits to apply shortening to, "
            'e.g., "train,valid" (default: all dataset splits)'
        },
    )
    # TODO common vars below add to parent
    seed: int = II("common.seed")
    dataset_impl: Optional[ChoiceEnum(get_available_dataset_impl())] = II(
        "dataset.dataset_impl"
    )
    data_buffer_size: int = II("dataset.data_buffer_size")
    tpu: bool = II("common.tpu")


@register_task("language_modeling", dataclass=LanguageModelingConfig)
class LanguageModelingTask(LegacyFairseqTask):
>>>>>>> 5ac5e8a2
    """
    Train a language model.

    Args:
        dictionary (~fairseq.data.Dictionary): the dictionary for the input of
            the language model
        output_dictionary (~fairseq.data.Dictionary): the dictionary for the
            output of the language model. In most cases it will be the same as
            *dictionary*, but could possibly be a more limited version of the
            dictionary (if ``--output-dictionary-size`` is used).
        targets (List[str]): list of the target types that the language model
            should predict.  Can be one of "self", "future", and "past".
            Defaults to "future".

    .. note::

        The language modeling task is compatible with :mod:`fairseq-train`,
        :mod:`fairseq-generate`, :mod:`fairseq-interactive` and
        :mod:`fairseq-eval-lm`.

    The language modeling task provides the following additional command-line
    arguments:

    .. argparse::
        :ref: fairseq.tasks.language_modeling_parser
        :prog:
    """

<<<<<<< HEAD
    @staticmethod
    def add_args(parser):
        """Add task-specific arguments to the parser."""
        # fmt: off
        parser.add_argument('data', help='path to data directory')
        parser.add_argument('--sample-break-mode', default='none',
                            choices=['none', 'complete', 'complete_doc', 'eos'],
                            help='If omitted or "none", fills each sample with tokens-per-sample '
                                 'tokens. If set to "complete", splits samples only at the end '
                                 'of sentence, but may include multiple sentences per sample. '
                                 '"complete_doc" is similar but respects doc boundaries. '
                                 'If set to "eos", includes only one sentence per sample.')
        parser.add_argument('--tokens-per-sample', default=1024, type=int,
                            help='max number of tokens per sample for LM dataset')
        parser.add_argument('--lazy-load', action='store_true',
                            help='load the dataset lazily')
        parser.add_argument('--raw-text', default=False, action='store_true',
                            help='load raw text dataset')
        parser.add_argument('--output-dictionary-size', default=-1, type=int,
                            help='limit the size of output dictionary')
        parser.add_argument('--self-target', action='store_true',
                            help='include self target')
        parser.add_argument('--future-target', action='store_true',
                            help='include future target')
        parser.add_argument('--past-target', action='store_true',
                            help='include past target')
        parser.add_argument('--add-bos-token', action='store_true',
                            help='prepend beginning of sentence token (<s>)')
        parser.add_argument('--max-target-positions', type=int, metavar='N',
                            help='max number of tokens in the target sequence')
        # fmt: on

=======
>>>>>>> 5ac5e8a2
    def __init__(self, args, dictionary, output_dictionary=None, targets=None):
        super().__init__(args)
        self.dictionary = dictionary
        self.output_dictionary = output_dictionary or dictionary

        if targets is None:
            targets = ["future"]
        self.targets = targets

    @classmethod
    def setup_dictionary(cls, args, **kwargs):
        dictionary = None
        output_dictionary = None
        if args.data:
            paths = utils.split_paths(args.data)
            assert len(paths) > 0
            dictionary = Dictionary.load(os.path.join(paths[0], "dict.txt"))
            logger.info("dictionary: {} types".format(len(dictionary)))
            output_dictionary = dictionary
            if args.output_dictionary_size >= 0:
                output_dictionary = TruncatedDictionary(
                    dictionary, args.output_dictionary_size
                )
        return (dictionary, output_dictionary)

    @classmethod
    def setup_task(cls, args, **kwargs):
        """Setup the task (e.g., load dictionaries).

        Args:
            args (argparse.Namespace): parsed command-line arguments
        """
<<<<<<< HEAD
        if getattr(args, "raw_text", False):
            utils.deprecation_warning(
                "--raw-text is deprecated, please use --dataset-impl=raw"
            )
            args.dataset_impl = "raw"
        elif getattr(args, "lazy_load", False):
            utils.deprecation_warning(
                "--lazy-load is deprecated, please use --dataset-impl=lazy"
            )
            args.dataset_impl = "lazy"

        dictionary = None
        output_dictionary = None
        if args.data:
            paths = args.data.split(":")
            assert len(paths) > 0
            dictionary = Dictionary.load(os.path.join(paths[0], "dict.txt"))
            print("| dictionary: {} types".format(len(dictionary)))
            output_dictionary = dictionary
            if args.output_dictionary_size >= 0:
                output_dictionary = TruncatedDictionary(
                    dictionary, args.output_dictionary_size
                )

        # upgrade old checkpoints
        if hasattr(args, "exclude_self_target"):
            args.self_target = not args.exclude_self_target
=======
        dictionary, output_dictionary = cls.setup_dictionary(args, **kwargs)

        # upgrade old checkpoints
        if getattr(args, "exclude_self_target", False):
            args.self_target = False
>>>>>>> 5ac5e8a2

        targets = []
        if getattr(args, "self_target", False):
            targets.append("self")
        if getattr(args, "future_target", False):
            targets.append("future")
        if getattr(args, "past_target", False):
            targets.append("past")
        if len(targets) == 0:
            # standard language modeling
            targets = ["future"]

        return cls(args, dictionary, output_dictionary, targets=targets)

    def build_model(self, args):
        model = super().build_model(args)
        for target in self.targets:
            if target not in model.supported_targets:
                raise ValueError(
                    "Unsupported language modeling target: {}".format(target)
                )

        return model

<<<<<<< HEAD
    def load_dataset(self, split, epoch=0, combine=False, **kwargs):
=======
    def load_dataset(self, split, epoch=1, combine=False, **kwargs):
>>>>>>> 5ac5e8a2
        """Load a given dataset split.

        Args:
            split (str): name of the split (e.g., train, valid, test)
        """
<<<<<<< HEAD
        paths = self.args.data.split(":")
        assert len(paths) > 0

        data_path = paths[epoch % len(paths)]
=======
        paths = utils.split_paths(self.args.data)
        assert len(paths) > 0

        data_path = paths[(epoch - 1) % len(paths)]
>>>>>>> 5ac5e8a2
        split_path = os.path.join(data_path, split)

        dataset = data_utils.load_indexed_dataset(
            split_path, self.dictionary, self.args.dataset_impl, combine=combine
        )
        if dataset is None:
            raise FileNotFoundError(
                "Dataset not found: {} ({})".format(split, split_path)
            )
<<<<<<< HEAD
=======

        dataset = maybe_shorten_dataset(
            dataset,
            split,
            self.args.shorten_data_split_list,
            self.args.shorten_method,
            self.args.tokens_per_sample,
            self.args.seed,
        )
>>>>>>> 5ac5e8a2

        dataset = TokenBlockDataset(
            dataset,
            dataset.sizes,
            self.args.tokens_per_sample,
            pad=self.dictionary.pad(),
            eos=self.dictionary.eos(),
            break_mode=self.args.sample_break_mode,
            include_targets=True,
        )

        add_eos_for_other_targets = (
            self.args.sample_break_mode is not None
            and self.args.sample_break_mode != "none"
        )

<<<<<<< HEAD
        self.datasets[split] = MonolingualDataset(
            dataset,
            dataset.sizes,
            self.dictionary,
            self.output_dictionary,
=======
        self.datasets[split] = self._initialize_dataset(
            dataset=dataset,
            sizes=dataset.sizes,
            src_vocab=self.dictionary,
            tgt_vocab=self.output_dictionary,
>>>>>>> 5ac5e8a2
            add_eos_for_other_targets=add_eos_for_other_targets,
            shuffle=True,
            targets=self.targets,
            add_bos_token=self.args.add_bos_token,
        )

<<<<<<< HEAD
    def build_dataset_for_inference(self, src_tokens, src_lengths):
        return TransformEosDataset(
            MonolingualDataset(
                TokenBlockDataset(
                    src_tokens,
                    src_lengths,
                    block_size=None,
                    pad=self.source_dictionary.pad(),
                    eos=self.source_dictionary.eos(),
                    break_mode="eos",
                    include_targets=False,
                ),
                src_lengths,
                self.source_dictionary,
                self.target_dictionary,
                add_eos_for_other_targets=False,
                shuffle=False,
                add_bos_token=self.args.add_bos_token,
            ),
            eos=self.source_dictionary.eos(),
            # remove EOS since this will be used as a prefix for generation
            remove_eos_from_src=True,
            has_target=False,
=======
    def _initialize_dataset(self, **kwargs):
        return MonolingualDataset(**kwargs)

    def build_dataset_for_inference(self, src_tokens, src_lengths, **kwargs):
        """
        Generate batches for inference. We prepend an eos token to src_tokens
        (or bos if `--add-bos-token` is set) and we append a <pad> to target.
        This is convenient both for generation with a prefix and LM scoring.
        """
        dataset = StripTokenDataset(
            TokenBlockDataset(
                src_tokens,
                src_lengths,
                block_size=None,  # ignored for "eos" break mode
                pad=self.source_dictionary.pad(),
                eos=self.source_dictionary.eos(),
                break_mode="eos",
            ),
            # remove eos from (end of) target sequence
            self.source_dictionary.eos(),
>>>>>>> 5ac5e8a2
        )
        src_dataset = PrependTokenDataset(
            dataset,
            token=(
                self.source_dictionary.bos()
                if getattr(self.args, "add_bos_token", False)
                else self.source_dictionary.eos()
            ),
        )
        tgt_dataset = AppendTokenDataset(dataset, token=self.source_dictionary.pad())
        return NestedDictionaryDataset(
            {
                "id": IdDataset(),
                "net_input": {
                    "src_tokens": PadDataset(
                        src_dataset,
                        pad_idx=self.source_dictionary.pad(),
                        left_pad=False,
                    ),
                    "src_lengths": NumelDataset(src_dataset, reduce=False),
                },
                "target": PadDataset(
                    tgt_dataset, pad_idx=self.source_dictionary.pad(), left_pad=False
                ),
            },
            sizes=[np.array(src_lengths)],
        )

    def inference_step(
        self, generator, models, sample, prefix_tokens=None, constraints=None
    ):
        with torch.no_grad():
            # Generation will always be conditioned on bos_token
            if getattr(self.args, "add_bos_token", False):
                bos_token = self.source_dictionary.bos()
            else:
                bos_token = self.source_dictionary.eos()

            if constraints is not None:
                raise NotImplementedError(
                    "Constrained decoding with the language_modeling task is not supported"
                )

            # SequenceGenerator doesn't use src_tokens directly, we need to
            # pass the `prefix_tokens` argument instead
            if prefix_tokens is None and sample["net_input"]["src_tokens"].nelement():
                prefix_tokens = sample["net_input"]["src_tokens"]
                if prefix_tokens[:, 0].eq(bos_token).all():
                    prefix_tokens = prefix_tokens[:, 1:]

            return generator.generate(
                models, sample, prefix_tokens=prefix_tokens, bos_token=bos_token
            )

    def eval_lm_dataloader(
        self,
        dataset,
        max_tokens: Optional[int] = 36000,
        batch_size: Optional[int] = None,
        max_positions: Optional[int] = None,
        num_shards: int = 1,
        shard_id: int = 0,
        num_workers: int = 1,
        data_buffer_size: int = 10,
        # ensures that every evaluated token has access to a context of at least
        # this size, if possible
        context_window: int = 0,
    ):
        if context_window > 0:
            dataset = LMContextWindowDataset(
                dataset=dataset,
                tokens_per_sample=self.args.tokens_per_sample,
                context_window=context_window,
                pad_idx=self.source_dictionary.pad(),
            )
        return self.get_batch_iterator(
            dataset=dataset,
            max_tokens=max_tokens,
            max_sentences=batch_size,
            max_positions=max_positions,
            ignore_invalid_inputs=True,
            num_shards=num_shards,
            shard_id=shard_id,
            num_workers=num_workers,
            data_buffer_size=data_buffer_size,
        ).next_epoch_itr(shuffle=False)

    @property
    def source_dictionary(self):
        """Return the :class:`~fairseq.data.Dictionary` for the language
        model."""
        return self.dictionary

    def inference_step(self, generator, models, sample, prefix_tokens=None):
        with torch.no_grad():
            if prefix_tokens is None and sample["net_input"]["src_tokens"].nelement():
                # note: EOS has already been removed in build_dataset_for_inference
                prefix_tokens = sample["net_input"]["src_tokens"]
            return generator.generate(models, sample, prefix_tokens=prefix_tokens)

    @property
    def source_dictionary(self):
        """Return the :class:`~fairseq.data.Dictionary` for the language
        model."""
        return self.dictionary

    @property
    def target_dictionary(self):
        """Return the :class:`~fairseq.data.Dictionary` for the language
        model."""
        return self.output_dictionary<|MERGE_RESOLUTION|>--- conflicted
+++ resolved
@@ -3,22 +3,11 @@
 # This source code is licensed under the MIT license found in the
 # LICENSE file in the root directory of this source tree.
 
-<<<<<<< HEAD
-=======
 import logging
->>>>>>> 5ac5e8a2
 import os
 from dataclasses import dataclass, field
 from typing import Optional
 
-<<<<<<< HEAD
-import torch
-
-from fairseq import utils
-from fairseq.data import (
-    data_utils,
-    Dictionary,
-=======
 import numpy as np
 import torch
 from fairseq import utils
@@ -27,7 +16,6 @@
     Dictionary,
     IdDataset,
     LMContextWindowDataset,
->>>>>>> 5ac5e8a2
     MonolingualDataset,
     NestedDictionaryDataset,
     NumelDataset,
@@ -39,13 +27,6 @@
     TruncatedDictionary,
     data_utils,
 )
-<<<<<<< HEAD
-from fairseq.tasks import FairseqTask, register_task
-
-
-@register_task("language_modeling")
-class LanguageModelingTask(FairseqTask):
-=======
 from fairseq.data.indexed_dataset import get_available_dataset_impl
 from fairseq.data.shorten_dataset import maybe_shorten_dataset
 from fairseq.dataclass import ChoiceEnum, FairseqDataclass
@@ -115,7 +96,6 @@
 
 @register_task("language_modeling", dataclass=LanguageModelingConfig)
 class LanguageModelingTask(LegacyFairseqTask):
->>>>>>> 5ac5e8a2
     """
     Train a language model.
 
@@ -144,41 +124,6 @@
         :prog:
     """
 
-<<<<<<< HEAD
-    @staticmethod
-    def add_args(parser):
-        """Add task-specific arguments to the parser."""
-        # fmt: off
-        parser.add_argument('data', help='path to data directory')
-        parser.add_argument('--sample-break-mode', default='none',
-                            choices=['none', 'complete', 'complete_doc', 'eos'],
-                            help='If omitted or "none", fills each sample with tokens-per-sample '
-                                 'tokens. If set to "complete", splits samples only at the end '
-                                 'of sentence, but may include multiple sentences per sample. '
-                                 '"complete_doc" is similar but respects doc boundaries. '
-                                 'If set to "eos", includes only one sentence per sample.')
-        parser.add_argument('--tokens-per-sample', default=1024, type=int,
-                            help='max number of tokens per sample for LM dataset')
-        parser.add_argument('--lazy-load', action='store_true',
-                            help='load the dataset lazily')
-        parser.add_argument('--raw-text', default=False, action='store_true',
-                            help='load raw text dataset')
-        parser.add_argument('--output-dictionary-size', default=-1, type=int,
-                            help='limit the size of output dictionary')
-        parser.add_argument('--self-target', action='store_true',
-                            help='include self target')
-        parser.add_argument('--future-target', action='store_true',
-                            help='include future target')
-        parser.add_argument('--past-target', action='store_true',
-                            help='include past target')
-        parser.add_argument('--add-bos-token', action='store_true',
-                            help='prepend beginning of sentence token (<s>)')
-        parser.add_argument('--max-target-positions', type=int, metavar='N',
-                            help='max number of tokens in the target sequence')
-        # fmt: on
-
-=======
->>>>>>> 5ac5e8a2
     def __init__(self, args, dictionary, output_dictionary=None, targets=None):
         super().__init__(args)
         self.dictionary = dictionary
@@ -211,41 +156,11 @@
         Args:
             args (argparse.Namespace): parsed command-line arguments
         """
-<<<<<<< HEAD
-        if getattr(args, "raw_text", False):
-            utils.deprecation_warning(
-                "--raw-text is deprecated, please use --dataset-impl=raw"
-            )
-            args.dataset_impl = "raw"
-        elif getattr(args, "lazy_load", False):
-            utils.deprecation_warning(
-                "--lazy-load is deprecated, please use --dataset-impl=lazy"
-            )
-            args.dataset_impl = "lazy"
-
-        dictionary = None
-        output_dictionary = None
-        if args.data:
-            paths = args.data.split(":")
-            assert len(paths) > 0
-            dictionary = Dictionary.load(os.path.join(paths[0], "dict.txt"))
-            print("| dictionary: {} types".format(len(dictionary)))
-            output_dictionary = dictionary
-            if args.output_dictionary_size >= 0:
-                output_dictionary = TruncatedDictionary(
-                    dictionary, args.output_dictionary_size
-                )
-
-        # upgrade old checkpoints
-        if hasattr(args, "exclude_self_target"):
-            args.self_target = not args.exclude_self_target
-=======
         dictionary, output_dictionary = cls.setup_dictionary(args, **kwargs)
 
         # upgrade old checkpoints
         if getattr(args, "exclude_self_target", False):
             args.self_target = False
->>>>>>> 5ac5e8a2
 
         targets = []
         if getattr(args, "self_target", False):
@@ -270,27 +185,16 @@
 
         return model
 
-<<<<<<< HEAD
-    def load_dataset(self, split, epoch=0, combine=False, **kwargs):
-=======
     def load_dataset(self, split, epoch=1, combine=False, **kwargs):
->>>>>>> 5ac5e8a2
         """Load a given dataset split.
 
         Args:
             split (str): name of the split (e.g., train, valid, test)
         """
-<<<<<<< HEAD
-        paths = self.args.data.split(":")
-        assert len(paths) > 0
-
-        data_path = paths[epoch % len(paths)]
-=======
         paths = utils.split_paths(self.args.data)
         assert len(paths) > 0
 
         data_path = paths[(epoch - 1) % len(paths)]
->>>>>>> 5ac5e8a2
         split_path = os.path.join(data_path, split)
 
         dataset = data_utils.load_indexed_dataset(
@@ -300,8 +204,6 @@
             raise FileNotFoundError(
                 "Dataset not found: {} ({})".format(split, split_path)
             )
-<<<<<<< HEAD
-=======
 
         dataset = maybe_shorten_dataset(
             dataset,
@@ -311,7 +213,6 @@
             self.args.tokens_per_sample,
             self.args.seed,
         )
->>>>>>> 5ac5e8a2
 
         dataset = TokenBlockDataset(
             dataset,
@@ -328,50 +229,17 @@
             and self.args.sample_break_mode != "none"
         )
 
-<<<<<<< HEAD
-        self.datasets[split] = MonolingualDataset(
-            dataset,
-            dataset.sizes,
-            self.dictionary,
-            self.output_dictionary,
-=======
         self.datasets[split] = self._initialize_dataset(
             dataset=dataset,
             sizes=dataset.sizes,
             src_vocab=self.dictionary,
             tgt_vocab=self.output_dictionary,
->>>>>>> 5ac5e8a2
             add_eos_for_other_targets=add_eos_for_other_targets,
             shuffle=True,
             targets=self.targets,
             add_bos_token=self.args.add_bos_token,
         )
 
-<<<<<<< HEAD
-    def build_dataset_for_inference(self, src_tokens, src_lengths):
-        return TransformEosDataset(
-            MonolingualDataset(
-                TokenBlockDataset(
-                    src_tokens,
-                    src_lengths,
-                    block_size=None,
-                    pad=self.source_dictionary.pad(),
-                    eos=self.source_dictionary.eos(),
-                    break_mode="eos",
-                    include_targets=False,
-                ),
-                src_lengths,
-                self.source_dictionary,
-                self.target_dictionary,
-                add_eos_for_other_targets=False,
-                shuffle=False,
-                add_bos_token=self.args.add_bos_token,
-            ),
-            eos=self.source_dictionary.eos(),
-            # remove EOS since this will be used as a prefix for generation
-            remove_eos_from_src=True,
-            has_target=False,
-=======
     def _initialize_dataset(self, **kwargs):
         return MonolingualDataset(**kwargs)
 
@@ -392,7 +260,6 @@
             ),
             # remove eos from (end of) target sequence
             self.source_dictionary.eos(),
->>>>>>> 5ac5e8a2
         )
         src_dataset = PrependTokenDataset(
             dataset,
