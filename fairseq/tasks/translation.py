--- conflicted
+++ resolved
@@ -17,12 +17,6 @@
 from fairseq.data import (
     AppendTokenDataset,
     ConcatDataset,
-<<<<<<< HEAD
-    data_utils,
-    indexed_dataset,
-    LanguagePairDataset,
-    PrependTokenDataset,
-=======
     LanguagePairDataset,
     PrependTokenDataset,
     StripTokenDataset,
@@ -30,7 +24,6 @@
     data_utils,
     encoders,
     indexed_dataset,
->>>>>>> 5ac5e8a2
 )
 from fairseq.data.indexed_dataset import get_available_dataset_impl
 from fairseq.dataclass import ChoiceEnum, FairseqDataclass
@@ -118,98 +111,13 @@
 
     assert len(src_datasets) == len(tgt_datasets) or len(tgt_datasets) == 0
 
-<<<<<<< HEAD
-def load_langpair_dataset(
-    data_path, split,
-    src, src_dict,
-    tgt, tgt_dict,
-    combine, dataset_impl, upsample_primary,
-    left_pad_source, left_pad_target, max_source_positions,
-    max_target_positions, prepend_bos=False, load_alignments=False,
-):
-    def split_exists(split, src, tgt, lang, data_path):
-        filename = os.path.join(
-            data_path, '{}.{}-{}.{}'.format(split, src, tgt, lang))
-        return indexed_dataset.dataset_exists(filename, impl=dataset_impl)
-
-    src_datasets = []
-    tgt_datasets = []
-
-    for k in itertools.count():
-        split_k = split + (str(k) if k > 0 else '')
-
-        # infer langcode
-        if split_exists(split_k, src, tgt, src, data_path):
-            prefix = os.path.join(
-                data_path, '{}.{}-{}.'.format(split_k, src, tgt))
-        elif split_exists(split_k, tgt, src, src, data_path):
-            prefix = os.path.join(
-                data_path, '{}.{}-{}.'.format(split_k, tgt, src))
-        else:
-            if k > 0:
-                break
-            else:
-                raise FileNotFoundError(
-                    'Dataset not found: {} ({})'.format(split, data_path))
-
-        src_datasets.append(
-            data_utils.load_indexed_dataset(
-                prefix + src, src_dict, dataset_impl)
-        )
-        tgt_datasets.append(
-            data_utils.load_indexed_dataset(
-                prefix + tgt, tgt_dict, dataset_impl)
-        )
-
-        print('| {} {} {}-{} {} examples'.format(data_path,
-                                                 split_k, src, tgt, len(src_datasets[-1])))
-
-        if not combine:
-            break
-
-    assert len(src_datasets) == len(tgt_datasets)
-
-    if len(src_datasets) == 1:
-        src_dataset, tgt_dataset = src_datasets[0], tgt_datasets[0]
-=======
     if len(src_datasets) == 1:
         src_dataset = src_datasets[0]
         tgt_dataset = tgt_datasets[0] if len(tgt_datasets) > 0 else None
->>>>>>> 5ac5e8a2
     else:
         sample_ratios = [1] * len(src_datasets)
         sample_ratios[0] = upsample_primary
         src_dataset = ConcatDataset(src_datasets, sample_ratios)
-<<<<<<< HEAD
-        tgt_dataset = ConcatDataset(tgt_datasets, sample_ratios)
-
-    if prepend_bos:
-        assert hasattr(src_dict, "bos_index") and hasattr(
-            tgt_dict, "bos_index")
-        src_dataset = PrependTokenDataset(src_dataset, src_dict.bos())
-        tgt_dataset = PrependTokenDataset(tgt_dataset, tgt_dict.bos())
-
-    align_dataset = None
-    if load_alignments:
-        align_path = os.path.join(
-            data_path, '{}.align.{}-{}'.format(split, src, tgt))
-        if indexed_dataset.dataset_exists(align_path, impl=dataset_impl):
-            align_dataset = data_utils.load_indexed_dataset(
-                align_path, None, dataset_impl)
-
-    return LanguagePairDataset(
-        src_dataset, src_dataset.sizes, src_dict,
-        tgt_dataset, tgt_dataset.sizes, tgt_dict,
-        left_pad_source=left_pad_source,
-        left_pad_target=left_pad_target,
-        max_source_positions=max_source_positions,
-        max_target_positions=max_target_positions,
-        align_dataset=align_dataset,
-    )
-
-
-@register_task('translation')
-=======
         if len(tgt_datasets) > 0:
             tgt_dataset = ConcatDataset(tgt_datasets, sample_ratios)
         else:
@@ -353,7 +261,6 @@
 
 
 @register_task("translation", dataclass=TranslationConfig)
->>>>>>> 5ac5e8a2
 class TranslationTask(FairseqTask):
     """
     Translate from one (source) language to another (target) language.
@@ -368,39 +275,7 @@
         :mod:`fairseq-generate` and :mod:`fairseq-interactive`.
     """
 
-<<<<<<< HEAD
-    @staticmethod
-    def add_args(parser):
-        """Add task-specific arguments to the parser."""
-        # fmt: off
-        parser.add_argument('data', help='colon separated path to data directories list, \
-                            will be iterated upon during epochs in round-robin manner')
-        parser.add_argument('-s', '--source-lang', default=None, metavar='SRC',
-                            help='source language')
-        parser.add_argument('-t', '--target-lang', default=None, metavar='TARGET',
-                            help='target language')
-        parser.add_argument('--lazy-load', action='store_true',
-                            help='load the dataset lazily')
-        parser.add_argument('--raw-text', action='store_true',
-                            help='load raw text dataset')
-        parser.add_argument('--load-alignments', action='store_true',
-                            help='load the binarized alignments')
-        parser.add_argument('--left-pad-source', default='True', type=str, metavar='BOOL',
-                            help='pad the source on the left')
-        parser.add_argument('--left-pad-target', default='False', type=str, metavar='BOOL',
-                            help='pad the target on the left')
-        parser.add_argument('--max-source-positions', default=1024, type=int, metavar='N',
-                            help='max number of tokens in the source sequence')
-        parser.add_argument('--max-target-positions', default=1024, type=int, metavar='N',
-                            help='max number of tokens in the target sequence')
-        parser.add_argument('--upsample-primary', default=1, type=int,
-                            help='amount to upsample primary dataset')
-        # fmt: on
-        parser.add_argument("--image-verbose", action='store_true',
-                            help='Display verbose debug')
-=======
     cfg: TranslationConfig
->>>>>>> 5ac5e8a2
 
     def __init__(self, cfg: TranslationConfig, src_dict, tgt_dict):
         super().__init__(cfg)
@@ -414,41 +289,6 @@
         Args:
             args (argparse.Namespace): parsed command-line arguments
         """
-<<<<<<< HEAD
-        args.left_pad_source = options.eval_bool(args.left_pad_source)
-        args.left_pad_target = options.eval_bool(args.left_pad_target)
-        if getattr(args, 'raw_text', False):
-            utils.deprecation_warning(
-                '--raw-text is deprecated, please use --dataset-impl=raw')
-            args.dataset_impl = 'raw'
-        elif getattr(args, 'lazy_load', False):
-            utils.deprecation_warning(
-                '--lazy-load is deprecated, please use --dataset-impl=lazy')
-            args.dataset_impl = 'lazy'
-
-        paths = args.data.split(':')
-        assert len(paths) > 0
-        # find language pair automatically
-        if args.source_lang is None or args.target_lang is None:
-            args.source_lang, args.target_lang = data_utils.infer_language_pair(
-                paths[0])
-        if args.source_lang is None or args.target_lang is None:
-            raise Exception(
-                'Could not infer language pair, please provide it explicitly')
-
-        # load dictionaries
-        src_dict = cls.load_dictionary(os.path.join(
-            paths[0], 'dict.{}.txt'.format(args.source_lang)))
-        tgt_dict = cls.load_dictionary(os.path.join(
-            paths[0], 'dict.{}.txt'.format(args.target_lang)))
-        assert src_dict.pad() == tgt_dict.pad()
-        assert src_dict.eos() == tgt_dict.eos()
-        assert src_dict.unk() == tgt_dict.unk()
-        print('| [{}] dictionary: {} types'.format(
-            args.source_lang, len(src_dict)))
-        print('| [{}] dictionary: {} types'.format(
-            args.target_lang, len(tgt_dict)))
-=======
 
         paths = utils.split_paths(cfg.data)
         assert len(paths) > 0
@@ -472,39 +312,15 @@
         assert src_dict.unk() == tgt_dict.unk()
         logger.info("[{}] dictionary: {} types".format(cfg.source_lang, len(src_dict)))
         logger.info("[{}] dictionary: {} types".format(cfg.target_lang, len(tgt_dict)))
->>>>>>> 5ac5e8a2
 
         return cls(cfg, src_dict, tgt_dict)
 
-<<<<<<< HEAD
-    def load_dataset(self, split, epoch=0, combine=False, **kwargs):
-=======
     def load_dataset(self, split, epoch=1, combine=False, **kwargs):
->>>>>>> 5ac5e8a2
         """Load a given dataset split.
 
         Args:
             split (str): name of the split (e.g., train, valid, test)
         """
-<<<<<<< HEAD
-        paths = self.args.data.split(':')
-        assert len(paths) > 0
-        data_path = paths[epoch % len(paths)]
-
-        # infer langcode
-        src, tgt = self.args.source_lang, self.args.target_lang
-
-        self.datasets[split] = load_langpair_dataset(
-            data_path, split, src, self.src_dict, tgt, self.tgt_dict,
-            combine=combine, dataset_impl=self.args.dataset_impl,
-            upsample_primary=self.args.upsample_primary,
-            left_pad_source=self.args.left_pad_source,
-            left_pad_target=self.args.left_pad_target,
-            max_source_positions=self.args.max_source_positions,
-            max_target_positions=self.args.max_target_positions,
-            load_alignments=self.args.load_alignments,
-        )
-=======
         paths = utils.split_paths(self.cfg.data)
         assert len(paths) > 0
         if split != self.cfg.train_subset:
@@ -615,7 +431,6 @@
                     return round(bleu.score, 2)
 
                 metrics.log_derived("bleu", compute_bleu)
->>>>>>> 5ac5e8a2
 
     def build_dataset_for_inference(self, src_tokens, src_lengths):
         return LanguagePairDataset(src_tokens, src_lengths, self.source_dictionary)
