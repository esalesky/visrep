--- conflicted
+++ resolved
@@ -3,9 +3,6 @@
 # This source code is licensed under the MIT license found in the
 # LICENSE file in the root directory of this source tree.
 
-<<<<<<< HEAD
-import torch
-=======
 from collections.abc import Collection
 from dataclasses import dataclass, field
 from typing import List
@@ -13,7 +10,6 @@
 import torch
 from fairseq.dataclass import FairseqDataclass
 from omegaconf import II, DictConfig
->>>>>>> 5ac5e8a2
 from torch.optim.optimizer import Optimizer, required
 
 from . import FairseqOptimizer, register_optimizer
@@ -29,13 +25,8 @@
 
 @register_optimizer("nag", dataclass=FairseqNAGConfig)
 class FairseqNAG(FairseqOptimizer):
-<<<<<<< HEAD
-    def __init__(self, args, params):
-        super().__init__(args)
-=======
     def __init__(self, cfg: DictConfig, params):
         super().__init__(cfg)
->>>>>>> 5ac5e8a2
         self._optimizer = NAG(params, **self.optimizer_config)
 
     @staticmethod
@@ -74,13 +65,10 @@
     def supports_memory_efficient_fp16(self):
         return True
 
-<<<<<<< HEAD
-=======
     @property
     def supports_flat_params(self):
         return True
 
->>>>>>> 5ac5e8a2
     def step(self, closure=None):
         """Performs a single optimization step.
 
@@ -103,16 +91,6 @@
                 if p.grad is None:
                     continue
 
-<<<<<<< HEAD
-                p_data_fp32 = p.data.float()
-
-                d_p = p.grad.data.float()
-                param_state = self.state[p]
-                if 'momentum_buffer' not in param_state:
-                    param_state['momentum_buffer'] = torch.zeros_like(d_p)
-                else:
-                    param_state['momentum_buffer'] = param_state['momentum_buffer'].type_as(d_p)
-=======
                 p_data_fp32 = p.data
                 if p_data_fp32.dtype in {torch.float16, torch.bfloat16}:
                     p_data_fp32 = p_data_fp32.float()
@@ -125,31 +103,19 @@
                     param_state["momentum_buffer"] = param_state["momentum_buffer"].to(
                         d_p
                     )
->>>>>>> 5ac5e8a2
 
                 buf = param_state["momentum_buffer"]
 
                 if weight_decay != 0:
                     p_data_fp32.mul_(1 - lr * weight_decay)
-<<<<<<< HEAD
-                p_data_fp32.add_(momentum * momentum * lr_correct, buf)
-                p_data_fp32.add_(-(1 + momentum) * lr, d_p)
-=======
                 p_data_fp32.add_(buf, alpha=momentum * momentum * lr_correct)
                 p_data_fp32.add_(d_p, alpha=-(1 + momentum) * lr)
 
                 buf.mul_(momentum * lr_correct).add_(d_p, alpha=-lr)
->>>>>>> 5ac5e8a2
 
                 if p.data.dtype in {torch.float16, torch.bfloat16}:
                     p.data.copy_(p_data_fp32)
 
-<<<<<<< HEAD
-                p.data.copy_(p_data_fp32)
-
-            group['lr_old'] = lr
-=======
             group["lr_old"] = lr
->>>>>>> 5ac5e8a2
 
         return loss