# Copyright (c) Facebook, Inc. and its affiliates.
#
# This source code is licensed under the MIT license found in the
# LICENSE file in the root directory of this source tree.

import logging
import math
<<<<<<< HEAD
import types
=======
from collections.abc import Collection
from dataclasses import dataclass, field
from typing import List
>>>>>>> 5ac5e8a2

import torch
import torch.distributed as dist
import torch.optim
<<<<<<< HEAD
import torch.distributed as dist
=======
from fairseq.dataclass import FairseqDataclass
from fairseq.optim import FairseqOptimizer, register_optimizer
from fairseq.optim.fused_adam import get_fused_adam_class
from omegaconf import II, DictConfig


logger = logging.getLogger(__name__)
>>>>>>> 5ac5e8a2


@dataclass
class FairseqAdamConfig(FairseqDataclass):
    adam_betas: str = field(
        default="(0.9, 0.999)", metadata={"help": "betas for Adam optimizer"}
    )
    adam_eps: float = field(
        default=1e-8, metadata={"help": "epsilon for Adam optimizer"}
    )
    weight_decay: float = field(default=0.0, metadata={"help": "weight decay"})
    use_old_adam: bool = field(
        default=False, metadata={"help": "Use fairseq.optim.adam.Adam"}
    )
    # TODO common vars below in parent
    tpu: bool = II("common.tpu")
    lr: List[float] = II("optimization.lr")


@register_optimizer("adam", dataclass=FairseqAdamConfig)
class FairseqAdam(FairseqOptimizer):
    """Adam optimizer for fairseq.

    Important note: this optimizer corresponds to the "AdamW" variant of
    Adam in its weight decay behavior. As such, it is most closely
    analogous to torch.optim.AdamW from PyTorch.
    """

<<<<<<< HEAD
    def __init__(self, args, params):
        super().__init__(args)
        if torch.cuda.is_available():
            try:
                from apex.optimizers import FusedAdam as _FusedAdam  # noqa
                self._optimizer = FusedAdam(params, **self.optimizer_config)
            except ImportError:
                self._optimizer = Adam(params, **self.optimizer_config)
        else:
            self._optimizer = Adam(params, **self.optimizer_config)

    @staticmethod
    def add_args(parser):
        """Add optimizer-specific arguments to the parser."""
        # fmt: off
        parser.add_argument('--adam-betas', default='(0.9, 0.999)', metavar='B',
                            help='betas for Adam optimizer')
        parser.add_argument('--adam-eps', type=float, default=1e-8, metavar='D',
                            help='epsilon for Adam optimizer')
        parser.add_argument('--weight-decay', '--wd', default=0.0, type=float, metavar='WD',
                            help='weight decay')
        # fmt: on
=======
    def __init__(self, cfg: DictConfig, params):
        super().__init__(cfg)
        fused_adam_cls = get_fused_adam_class()
        use_fused_adam = (
            not getattr(cfg, "use_old_adam", False)
            and fused_adam_cls is not None
            and torch.cuda.is_available()
        )
        if getattr(cfg, "tpu", False):
            # on TPUs we use the Adam defined here, since it
            # automatically casts gradients to FP32
            self._optimizer = Adam(params, **self.optimizer_config)
        elif use_fused_adam:
            logger.info("using FusedAdam")
            self._optimizer = fused_adam_cls(params, **self.optimizer_config)
        else:
            self._optimizer = Adam(params, **self.optimizer_config)
>>>>>>> 5ac5e8a2

    @property
    def optimizer_config(self):
        """
        Return a kwarg dictionary that will be used to override optimizer
        args stored in checkpoints. This allows us to load a checkpoint and
        resume training using a different set of optimizer args, e.g., with a
        different learning rate.
        """
        return {
            "lr": self.cfg.lr[0]
            if isinstance(self.cfg.lr, Collection)
            else self.cfg.lr,
            "betas": eval(self.cfg.adam_betas),
            "eps": self.cfg.adam_eps,
            "weight_decay": self.cfg.weight_decay,
        }

    def average_params(self):
        """Reduce Params is only used during BMUF distributed training."""
        state_dict = self.optimizer.state_dict()
        total_gpus = float(dist.get_world_size())

        for _, value in state_dict["state"].items():
            value["exp_avg"] /= total_gpus
            value["exp_avg_sq"] /= total_gpus
            dist.all_reduce(value["exp_avg"], op=dist.ReduceOp.SUM)
            dist.all_reduce(value["exp_avg_sq"], op=dist.ReduceOp.SUM)


class Adam(torch.optim.Optimizer):
    r"""Implements Adam algorithm.

    This implementation is modified from torch.optim.Adam based on:
    `Fixed Weight Decay Regularization in Adam`
    (see https://arxiv.org/abs/1711.05101)

    It has been proposed in `Adam: A Method for Stochastic Optimization`_.

    Args:
        params (iterable): iterable of parameters to optimize or dicts defining
            parameter groups
        lr (float, optional): learning rate (default: 1e-3)
        betas (Tuple[float, float], optional): coefficients used for computing
            running averages of gradient and its square (default: (0.9, 0.999))
        eps (float, optional): term added to the denominator to improve
            numerical stability (default: 1e-8)
        weight_decay (float, optional): weight decay (L2 penalty) (default: 0)
        amsgrad (boolean, optional): whether to use the AMSGrad variant of this
            algorithm from the paper `On the Convergence of Adam and Beyond`_

    .. _Adam\: A Method for Stochastic Optimization:
        https://arxiv.org/abs/1412.6980
    .. _On the Convergence of Adam and Beyond:
        https://openreview.net/forum?id=ryQu7f-RZ
    """

    def __init__(
        self,
        params,
        lr=1e-3,
        betas=(0.9, 0.999),
        eps=1e-8,
        weight_decay=0,
        amsgrad=False,
    ):
        defaults = dict(
            lr=lr, betas=betas, eps=eps, weight_decay=weight_decay, amsgrad=amsgrad
        )
        super(Adam, self).__init__(params, defaults)

    @property
    def supports_memory_efficient_fp16(self):
        return True

<<<<<<< HEAD
=======
    @property
    def supports_flat_params(self):
        return True

>>>>>>> 5ac5e8a2
    def step(self, closure=None):
        """Performs a single optimization step.

        Args:
            closure (callable, optional): A closure that reevaluates the model
                and returns the loss.
        """
        loss = None
        if closure is not None:
            loss = closure()

        for group in self.param_groups:
            for p in group["params"]:
                if p.grad is None:
                    continue
<<<<<<< HEAD
                grad = p.grad.data.float()
=======
                grad = p.grad.data
                if grad.dtype in {torch.float16, torch.bfloat16}:
                    grad = grad.float()
>>>>>>> 5ac5e8a2
                if grad.is_sparse:
                    raise RuntimeError(
                        "Adam does not support sparse gradients, please consider SparseAdam instead"
                    )
                amsgrad = group.get("amsgrad", False)

                p_data_fp32 = p.data
                if p.data.dtype in {torch.float16, torch.bfloat16}:
                    p_data_fp32 = p_data_fp32.float()

                p_data_fp32 = p.data.float()

                state = self.state[p]

                # State initialization
                if len(state) == 0:
                    state["step"] = 0
                    # Exponential moving average of gradient values
<<<<<<< HEAD
                    state['exp_avg'] = torch.zeros_like(p_data_fp32)
                    # Exponential moving average of squared gradient values
                    state['exp_avg_sq'] = torch.zeros_like(p_data_fp32)
                    if amsgrad:
                        # Maintains max of all exp. moving avg. of sq. grad. values
                        state['max_exp_avg_sq'] = torch.zeros_like(p_data_fp32)
                else:
                    state['exp_avg'] = state['exp_avg'].type_as(p_data_fp32)
                    state['exp_avg_sq'] = state['exp_avg_sq'].type_as(p_data_fp32)
                    if amsgrad:
                        state['max_exp_avg_sq'] = state['max_exp_avg_sq'].type_as(p_data_fp32)
=======
                    state["exp_avg"] = torch.zeros_like(p_data_fp32)
                    # Exponential moving average of squared gradient values
                    state["exp_avg_sq"] = torch.zeros_like(p_data_fp32)
                    if amsgrad:
                        # Maintains max of all exp. moving avg. of sq. grad. values
                        state["max_exp_avg_sq"] = torch.zeros_like(p_data_fp32)
                else:
                    state["exp_avg"] = state["exp_avg"].to(p_data_fp32)
                    state["exp_avg_sq"] = state["exp_avg_sq"].to(p_data_fp32)
                    if amsgrad:
                        state["max_exp_avg_sq"] = state["max_exp_avg_sq"].to(
                            p_data_fp32
                        )
>>>>>>> 5ac5e8a2

                exp_avg, exp_avg_sq = state["exp_avg"], state["exp_avg_sq"]
                if amsgrad:
                    max_exp_avg_sq = state["max_exp_avg_sq"]
                beta1, beta2 = group["betas"]

                state["step"] += 1

                # Decay the first and second moment running average coefficient
                exp_avg.mul_(beta1).add_(grad, alpha=1 - beta1)
                exp_avg_sq.mul_(beta2).addcmul_(grad, grad, value=1 - beta2)
                if amsgrad:
                    # Maintains the maximum of all 2nd moment running avg. till now
                    torch.max(max_exp_avg_sq, exp_avg_sq, out=max_exp_avg_sq)
                    # Use the max. for normalizing running avg. of gradient
                    denom = max_exp_avg_sq.sqrt().add_(group["eps"])
                else:
                    denom = exp_avg_sq.sqrt().add_(group["eps"])

                bias_correction1 = 1 - beta1 ** state["step"]
                bias_correction2 = 1 - beta2 ** state["step"]
                step_size = group["lr"] * math.sqrt(bias_correction2) / bias_correction1

                if group["weight_decay"] != 0:
                    p_data_fp32.add_(
                        p_data_fp32, alpha=-group["weight_decay"] * group["lr"]
                    )

<<<<<<< HEAD
                if group['weight_decay'] != 0:
                    p_data_fp32.add_(-group['weight_decay'] * group['lr'], p_data_fp32)

                p_data_fp32.addcdiv_(-step_size, exp_avg, denom)

                p.data.copy_(p_data_fp32)

        return loss


class FusedAdam(torch.optim.Optimizer):
    """
    Implements Adam algorithm. Currently GPU-only. Requires Apex to be installed via
    ``python setup.py install --cuda_ext --cpp_ext``.

    It has been proposed in `Adam: A Method for Stochastic Optimization`_.

    Compared to the original version in Apex, the fairseq version casts grads
    and params to FP32 internally to support ``--memory-efficient-fp16``.

    Arguments:
        params (iterable): iterable of parameters to optimize or dicts defining
            parameter groups.
        lr (float, optional): learning rate. (default: 1e-3)
        betas (Tuple[float, float], optional): coefficients used for computing
            running averages of gradient and its square. (default: (0.9, 0.999))
        eps (float, optional): term added to the denominator to improve
            numerical stability. (default: 1e-8)
        weight_decay (float, optional): weight decay (L2 penalty) (default: 0)
        amsgrad (boolean, optional): whether to use the AMSGrad variant of this
            algorithm from the paper `On the Convergence of Adam and Beyond`_
            (default: False) NOT SUPPORTED in FusedAdam!
        eps_inside_sqrt (boolean, optional): in the 'update parameters' step,
            adds eps to the bias-corrected second moment estimate before
            evaluating square root instead of adding it to the square root of
            second moment estimate as in the original paper. (default: False)
    .. _Adam\: A Method for Stochastic Optimization:
        https://arxiv.org/abs/1412.6980
    .. _On the Convergence of Adam and Beyond:
        https://openreview.net/forum?id=ryQu7f-RZ
    """

    def __init__(self, params,
                 lr=1e-3, bias_correction = True,
                 betas=(0.9, 0.999), eps=1e-8, eps_inside_sqrt=False,
                 weight_decay=0., max_grad_norm=0., amsgrad=False):
        global fused_adam_cuda
        import importlib
        fused_adam_cuda = importlib.import_module("fused_adam_cuda")

        if amsgrad:
            raise RuntimeError('FusedAdam does not support the AMSGrad variant.')
        defaults = dict(lr=lr, bias_correction=bias_correction,
                        betas=betas, eps=eps, weight_decay=weight_decay,
                        max_grad_norm=max_grad_norm)
        super(FusedAdam, self).__init__(params, defaults)
        self.eps_mode = 0 if  eps_inside_sqrt else 1

    @property
    def supports_memory_efficient_fp16(self):
        return True

    def step(self, closure=None, grads=None, scale=1., grad_norms=None):
        """Performs a single optimization step.
        Arguments:
            closure (callable, optional): A closure that reevaluates the model
                and returns the loss.
            grads (list of tensors, optional): weight gradient to use for the
                optimizer update. If gradients have type torch.half, parameters
                are expected to be in type torch.float. (default: None)
            output params (list of tensors, optional): A reduced precision copy
                of the updated weights written out in addition to the regular
                updated weights. Have to be of same type as gradients. (default: None)
            scale (float, optional): factor to divide gradient tensor values
                by before applying to weights. (default: 1)
        """
        loss = None
        if closure is not None:
            loss = closure()

        if grads is None:
            grads_group = [None]*len(self.param_groups)
        # backward compatibility
        # assuming a list/generator of parameter means single group
        elif isinstance(grads, types.GeneratorType):
            grads_group = [grads]
        elif type(grads[0])!=list:
            grads_group = [grads]
        else:
            grads_group = grads

        if grad_norms is None:
            grad_norms = [None]*len(self.param_groups)

        for group, grads_this_group, grad_norm in zip(self.param_groups, grads_group, grad_norms):
            if grads_this_group is None:
               grads_this_group = [None]*len(group['params'])

            # compute combined scale factor for this group
            combined_scale = scale
            if group['max_grad_norm'] > 0:
                # norm is in fact norm*scale
                clip = ((grad_norm / scale) + 1e-6) / group['max_grad_norm']
                if clip > 1:
                    combined_scale = clip * scale

            bias_correction = 1 if group['bias_correction'] else 0

            for p, grad in zip(group['params'], grads_this_group):
                #note: p.grad should not ever be set for correct operation of mixed precision optimizer that sometimes sends None gradients
                if p.grad is None and grad is None:
                    continue
                if grad is None:
                    grad = p.grad.data
                if grad.is_sparse:
                    raise RuntimeError('FusedAdam does not support sparse gradients, please consider SparseAdam instead')

                p_data_fp32 = p.data.float()

                state = self.state[p]

                # State initialization
                if len(state) == 0:
                    state['step'] = 0
                    # Exponential moving average of gradient values
                    state['exp_avg'] = torch.zeros_like(p_data_fp32)
                    # Exponential moving average of squared gradient values
                    state['exp_avg_sq'] = torch.zeros_like(p_data_fp32)
                else:
                    state['exp_avg'] = state['exp_avg'].type_as(p_data_fp32)
                    state['exp_avg_sq'] = state['exp_avg_sq'].type_as(p_data_fp32)

                exp_avg = state['exp_avg']
                exp_avg_sq = state['exp_avg_sq']
                beta1, beta2 = group['betas']

                state['step'] += 1

                out_p = p.data
                fused_adam_cuda.adam(p_data_fp32,
                                     out_p,
                                     exp_avg,
                                     exp_avg_sq,
                                     grad,
                                     group['lr'],
                                     beta1,
                                     beta2,
                                     group['eps'],
                                     combined_scale,
                                     state['step'],
                                     self.eps_mode,
                                     bias_correction,
                                     group['weight_decay'])
=======
                p_data_fp32.addcdiv_(exp_avg, denom, value=-step_size)

                if p.data.dtype in {torch.float16, torch.bfloat16}:
                    p.data.copy_(p_data_fp32)
>>>>>>> 5ac5e8a2

        return loss<|MERGE_RESOLUTION|>--- conflicted
+++ resolved
@@ -5,20 +5,13 @@
 
 import logging
 import math
-<<<<<<< HEAD
-import types
-=======
 from collections.abc import Collection
 from dataclasses import dataclass, field
 from typing import List
->>>>>>> 5ac5e8a2
 
 import torch
 import torch.distributed as dist
 import torch.optim
-<<<<<<< HEAD
-import torch.distributed as dist
-=======
 from fairseq.dataclass import FairseqDataclass
 from fairseq.optim import FairseqOptimizer, register_optimizer
 from fairseq.optim.fused_adam import get_fused_adam_class
@@ -26,7 +19,6 @@
 
 
 logger = logging.getLogger(__name__)
->>>>>>> 5ac5e8a2
 
 
 @dataclass
@@ -55,30 +47,6 @@
     analogous to torch.optim.AdamW from PyTorch.
     """
 
-<<<<<<< HEAD
-    def __init__(self, args, params):
-        super().__init__(args)
-        if torch.cuda.is_available():
-            try:
-                from apex.optimizers import FusedAdam as _FusedAdam  # noqa
-                self._optimizer = FusedAdam(params, **self.optimizer_config)
-            except ImportError:
-                self._optimizer = Adam(params, **self.optimizer_config)
-        else:
-            self._optimizer = Adam(params, **self.optimizer_config)
-
-    @staticmethod
-    def add_args(parser):
-        """Add optimizer-specific arguments to the parser."""
-        # fmt: off
-        parser.add_argument('--adam-betas', default='(0.9, 0.999)', metavar='B',
-                            help='betas for Adam optimizer')
-        parser.add_argument('--adam-eps', type=float, default=1e-8, metavar='D',
-                            help='epsilon for Adam optimizer')
-        parser.add_argument('--weight-decay', '--wd', default=0.0, type=float, metavar='WD',
-                            help='weight decay')
-        # fmt: on
-=======
     def __init__(self, cfg: DictConfig, params):
         super().__init__(cfg)
         fused_adam_cls = get_fused_adam_class()
@@ -96,7 +64,6 @@
             self._optimizer = fused_adam_cls(params, **self.optimizer_config)
         else:
             self._optimizer = Adam(params, **self.optimizer_config)
->>>>>>> 5ac5e8a2
 
     @property
     def optimizer_config(self):
@@ -172,13 +139,10 @@
     def supports_memory_efficient_fp16(self):
         return True
 
-<<<<<<< HEAD
-=======
     @property
     def supports_flat_params(self):
         return True
 
->>>>>>> 5ac5e8a2
     def step(self, closure=None):
         """Performs a single optimization step.
 
@@ -194,13 +158,9 @@
             for p in group["params"]:
                 if p.grad is None:
                     continue
-<<<<<<< HEAD
-                grad = p.grad.data.float()
-=======
                 grad = p.grad.data
                 if grad.dtype in {torch.float16, torch.bfloat16}:
                     grad = grad.float()
->>>>>>> 5ac5e8a2
                 if grad.is_sparse:
                     raise RuntimeError(
                         "Adam does not support sparse gradients, please consider SparseAdam instead"
@@ -219,19 +179,6 @@
                 if len(state) == 0:
                     state["step"] = 0
                     # Exponential moving average of gradient values
-<<<<<<< HEAD
-                    state['exp_avg'] = torch.zeros_like(p_data_fp32)
-                    # Exponential moving average of squared gradient values
-                    state['exp_avg_sq'] = torch.zeros_like(p_data_fp32)
-                    if amsgrad:
-                        # Maintains max of all exp. moving avg. of sq. grad. values
-                        state['max_exp_avg_sq'] = torch.zeros_like(p_data_fp32)
-                else:
-                    state['exp_avg'] = state['exp_avg'].type_as(p_data_fp32)
-                    state['exp_avg_sq'] = state['exp_avg_sq'].type_as(p_data_fp32)
-                    if amsgrad:
-                        state['max_exp_avg_sq'] = state['max_exp_avg_sq'].type_as(p_data_fp32)
-=======
                     state["exp_avg"] = torch.zeros_like(p_data_fp32)
                     # Exponential moving average of squared gradient values
                     state["exp_avg_sq"] = torch.zeros_like(p_data_fp32)
@@ -245,7 +192,6 @@
                         state["max_exp_avg_sq"] = state["max_exp_avg_sq"].to(
                             p_data_fp32
                         )
->>>>>>> 5ac5e8a2
 
                 exp_avg, exp_avg_sq = state["exp_avg"], state["exp_avg_sq"]
                 if amsgrad:
@@ -274,165 +220,9 @@
                         p_data_fp32, alpha=-group["weight_decay"] * group["lr"]
                     )
 
-<<<<<<< HEAD
-                if group['weight_decay'] != 0:
-                    p_data_fp32.add_(-group['weight_decay'] * group['lr'], p_data_fp32)
-
-                p_data_fp32.addcdiv_(-step_size, exp_avg, denom)
-
-                p.data.copy_(p_data_fp32)
-
-        return loss
-
-
-class FusedAdam(torch.optim.Optimizer):
-    """
-    Implements Adam algorithm. Currently GPU-only. Requires Apex to be installed via
-    ``python setup.py install --cuda_ext --cpp_ext``.
-
-    It has been proposed in `Adam: A Method for Stochastic Optimization`_.
-
-    Compared to the original version in Apex, the fairseq version casts grads
-    and params to FP32 internally to support ``--memory-efficient-fp16``.
-
-    Arguments:
-        params (iterable): iterable of parameters to optimize or dicts defining
-            parameter groups.
-        lr (float, optional): learning rate. (default: 1e-3)
-        betas (Tuple[float, float], optional): coefficients used for computing
-            running averages of gradient and its square. (default: (0.9, 0.999))
-        eps (float, optional): term added to the denominator to improve
-            numerical stability. (default: 1e-8)
-        weight_decay (float, optional): weight decay (L2 penalty) (default: 0)
-        amsgrad (boolean, optional): whether to use the AMSGrad variant of this
-            algorithm from the paper `On the Convergence of Adam and Beyond`_
-            (default: False) NOT SUPPORTED in FusedAdam!
-        eps_inside_sqrt (boolean, optional): in the 'update parameters' step,
-            adds eps to the bias-corrected second moment estimate before
-            evaluating square root instead of adding it to the square root of
-            second moment estimate as in the original paper. (default: False)
-    .. _Adam\: A Method for Stochastic Optimization:
-        https://arxiv.org/abs/1412.6980
-    .. _On the Convergence of Adam and Beyond:
-        https://openreview.net/forum?id=ryQu7f-RZ
-    """
-
-    def __init__(self, params,
-                 lr=1e-3, bias_correction = True,
-                 betas=(0.9, 0.999), eps=1e-8, eps_inside_sqrt=False,
-                 weight_decay=0., max_grad_norm=0., amsgrad=False):
-        global fused_adam_cuda
-        import importlib
-        fused_adam_cuda = importlib.import_module("fused_adam_cuda")
-
-        if amsgrad:
-            raise RuntimeError('FusedAdam does not support the AMSGrad variant.')
-        defaults = dict(lr=lr, bias_correction=bias_correction,
-                        betas=betas, eps=eps, weight_decay=weight_decay,
-                        max_grad_norm=max_grad_norm)
-        super(FusedAdam, self).__init__(params, defaults)
-        self.eps_mode = 0 if  eps_inside_sqrt else 1
-
-    @property
-    def supports_memory_efficient_fp16(self):
-        return True
-
-    def step(self, closure=None, grads=None, scale=1., grad_norms=None):
-        """Performs a single optimization step.
-        Arguments:
-            closure (callable, optional): A closure that reevaluates the model
-                and returns the loss.
-            grads (list of tensors, optional): weight gradient to use for the
-                optimizer update. If gradients have type torch.half, parameters
-                are expected to be in type torch.float. (default: None)
-            output params (list of tensors, optional): A reduced precision copy
-                of the updated weights written out in addition to the regular
-                updated weights. Have to be of same type as gradients. (default: None)
-            scale (float, optional): factor to divide gradient tensor values
-                by before applying to weights. (default: 1)
-        """
-        loss = None
-        if closure is not None:
-            loss = closure()
-
-        if grads is None:
-            grads_group = [None]*len(self.param_groups)
-        # backward compatibility
-        # assuming a list/generator of parameter means single group
-        elif isinstance(grads, types.GeneratorType):
-            grads_group = [grads]
-        elif type(grads[0])!=list:
-            grads_group = [grads]
-        else:
-            grads_group = grads
-
-        if grad_norms is None:
-            grad_norms = [None]*len(self.param_groups)
-
-        for group, grads_this_group, grad_norm in zip(self.param_groups, grads_group, grad_norms):
-            if grads_this_group is None:
-               grads_this_group = [None]*len(group['params'])
-
-            # compute combined scale factor for this group
-            combined_scale = scale
-            if group['max_grad_norm'] > 0:
-                # norm is in fact norm*scale
-                clip = ((grad_norm / scale) + 1e-6) / group['max_grad_norm']
-                if clip > 1:
-                    combined_scale = clip * scale
-
-            bias_correction = 1 if group['bias_correction'] else 0
-
-            for p, grad in zip(group['params'], grads_this_group):
-                #note: p.grad should not ever be set for correct operation of mixed precision optimizer that sometimes sends None gradients
-                if p.grad is None and grad is None:
-                    continue
-                if grad is None:
-                    grad = p.grad.data
-                if grad.is_sparse:
-                    raise RuntimeError('FusedAdam does not support sparse gradients, please consider SparseAdam instead')
-
-                p_data_fp32 = p.data.float()
-
-                state = self.state[p]
-
-                # State initialization
-                if len(state) == 0:
-                    state['step'] = 0
-                    # Exponential moving average of gradient values
-                    state['exp_avg'] = torch.zeros_like(p_data_fp32)
-                    # Exponential moving average of squared gradient values
-                    state['exp_avg_sq'] = torch.zeros_like(p_data_fp32)
-                else:
-                    state['exp_avg'] = state['exp_avg'].type_as(p_data_fp32)
-                    state['exp_avg_sq'] = state['exp_avg_sq'].type_as(p_data_fp32)
-
-                exp_avg = state['exp_avg']
-                exp_avg_sq = state['exp_avg_sq']
-                beta1, beta2 = group['betas']
-
-                state['step'] += 1
-
-                out_p = p.data
-                fused_adam_cuda.adam(p_data_fp32,
-                                     out_p,
-                                     exp_avg,
-                                     exp_avg_sq,
-                                     grad,
-                                     group['lr'],
-                                     beta1,
-                                     beta2,
-                                     group['eps'],
-                                     combined_scale,
-                                     state['step'],
-                                     self.eps_mode,
-                                     bias_correction,
-                                     group['weight_decay'])
-=======
                 p_data_fp32.addcdiv_(exp_avg, denom, value=-step_size)
 
                 if p.data.dtype in {torch.float16, torch.bfloat16}:
                     p.data.copy_(p_data_fp32)
->>>>>>> 5ac5e8a2
 
         return loss