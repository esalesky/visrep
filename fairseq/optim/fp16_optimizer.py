# Copyright (c) Facebook, Inc. and its affiliates.
#
# This source code is licensed under the MIT license found in the
# LICENSE file in the root directory of this source tree.
<<<<<<< HEAD

from itertools import chain
=======
>>>>>>> 5ac5e8a2

from collections import defaultdict
from itertools import chain

<<<<<<< HEAD
from fairseq import optim, utils


class DynamicLossScaler(object):

    def __init__(
        self, init_scale=2.**15, scale_factor=2., scale_window=2000,
        tolerance=0.05, threshold=None,
    ):
        self.loss_scale = init_scale
        self.scale_factor = scale_factor
        self.scale_window = scale_window
        self.tolerance = tolerance
        self.threshold = threshold
        self._iter = 0
        self._last_overflow_iter = -1
        self._last_rescale_iter = -1
        self._overflows_since_rescale = 0

    def update_scale(self, overflow):
        iter_since_rescale = self._iter - self._last_rescale_iter
        if overflow:
            self._last_overflow_iter = self._iter
            self._overflows_since_rescale += 1
            pct_overflow = self._overflows_since_rescale / float(iter_since_rescale)
            if pct_overflow >= self.tolerance:
                self._decrease_loss_scale()
                self._last_rescale_iter = self._iter
                self._overflows_since_rescale = 0
        elif (self._iter - self._last_overflow_iter) % self.scale_window == 0:
            self.loss_scale *= self.scale_factor
            self._last_rescale_iter = self._iter
        self._iter += 1

    def _decrease_loss_scale(self):
        self.loss_scale /= self.scale_factor
        if self.threshold is not None:
            self.loss_scale = max(self.loss_scale, self.threshold)

    @staticmethod
    def has_overflow(grad_norm):
        # detect inf and nan
        if grad_norm == float('inf') or grad_norm != grad_norm:
            return True
        return False
=======
import torch
from fairseq import optim
from omegaconf import DictConfig
>>>>>>> 5ac5e8a2

from .dynamic_loss_scaler import DynamicLossScaler

<<<<<<< HEAD
class _FP16OptimizerMixin(object):

    def __init__(self, *args, **kwargs):
        # forward __init__ call to the next class in mro(method resolution order)
        super().__init__(*args, **kwargs)

    @classmethod
    def build_fp32_params(cls, params):
        # create FP32 copy of parameters and grads
        total_param_size = sum(p.data.numel() for p in params)
        fp32_params = params[0].new(0).float().new(total_param_size)
        offset = 0
        for p in params:
            numel = p.data.numel()
            fp32_params[offset:offset+numel].copy_(p.data.view(-1))
            offset += numel
        fp32_params = torch.nn.Parameter(fp32_params)
        fp32_params.grad = fp32_params.data.new(total_param_size)
        return fp32_params
=======

class _FP16OptimizerMixin(object):
    def __init__(self, *args, **kwargs):
        # forward __init__ call to the next class in mro(method resolution order)
        super().__init__(*args, **kwargs)
        self._multiply_factor = 1.0

    @property
    def has_flat_params(self):
        return torch.is_tensor(self.fp32_params) or (
            isinstance(self.fp32_params, dict)
            and all(torch.is_tensor(t) for t in self.fp32_params.values())
        )

    @classmethod
    def build_fp32_params(cls, args, params, flatten=True):
        # create FP32 copy of parameters and grads
        if flatten:
            is_pipeline_parallel = getattr(
                args, "pipeline_model_parallel", False
            ) and getattr(args, "distributed_no_spawn", False)
            total_param_size = sum(p.data.numel() for p in params)
            devices = [torch.cuda.current_device()]
            if is_pipeline_parallel:
                devices = list(set(args.pipeline_devices))
            fp32_params = {}
            for device in devices:
                if is_pipeline_parallel:
                    device_param_size = sum(
                        p.data.numel() for p in params if p.device.index == device
                    )
                    device_params = [p for p in params if p.device.index == device]
                else:
                    device_param_size = total_param_size
                    device_params = params
                fp32_params[device] = (
                    device_params[0].new(0).float().new(device_param_size)
                )
                offset = 0
                for p in device_params:
                    numel = p.data.numel()
                    fp32_params[device][offset : offset + numel].copy_(p.data.view(-1))
                    offset += numel
                fp32_params[device] = torch.nn.Parameter(fp32_params[device])
                fp32_params[device].grad = fp32_params[device].data.new(
                    device_param_size
                )
            return fp32_params
        else:
            fp32_params = []
            for p in params:
                p32 = torch.nn.Parameter(p.data.float())
                p32.grad = torch.zeros_like(p32.data)
                if hasattr(p, "param_group"):
                    p32.param_group = p.param_group
                fp32_params.append(p32)
            return fp32_params
>>>>>>> 5ac5e8a2

    def state_dict(self):
        """Return the optimizer's state dict."""
        state_dict = self.fp32_optimizer.state_dict()
        if self.scaler is not None:
            state_dict["loss_scale"] = self.scaler.loss_scale
        return state_dict

    def load_state_dict(self, state_dict, optimizer_overrides=None):
        """Load an optimizer state dict.

        In general we should prefer the configuration of the existing optimizer
        instance (e.g., learning rate) over that found in the state_dict. This
        allows us to resume training from a checkpoint using a new set of
        optimizer args.
        """
        if "loss_scale" in state_dict and self.scaler is not None:
            self.scaler.loss_scale = state_dict["loss_scale"]
        self.fp32_optimizer.load_state_dict(state_dict, optimizer_overrides)

    def backward(self, loss):
        """Computes the sum of gradients of the given tensor w.r.t. graph leaves.

        Compared to :func:`fairseq.optim.FairseqOptimizer.backward`, this
        function additionally dynamically scales the loss to avoid gradient
        underflow.
        """
        if self.scaler is not None:
            loss = self.scaler.scale(loss)
        loss.backward()
        self._needs_sync = True

    def _sync_fp16_grads_to_fp32(self):
        if self._needs_sync:
            # copy FP16 grads to FP32
<<<<<<< HEAD
            offset = 0
            for p in self.fp16_params:
=======
            if self.has_flat_params:
                devices = list(self.fp32_params.keys())
                device_params_dict = defaultdict(list)
                for p in self.fp16_params:
                    if p.requires_grad:
                        device_params_dict[p.device.index].append(p)
                for device in devices:
                    device_params = device_params_dict[device]
                    offset = 0
                    for p in device_params:
                        grad_data = (
                            p.grad.data
                            if p.grad is not None
                            else p.data.new_zeros(p.data.shape)
                        )
                        numel = grad_data.numel()
                        self.fp32_params[device].grad.data[
                            offset : offset + numel
                        ].copy_(grad_data.view(-1))
                        offset += numel
            else:
                for p, p32 in zip(self.fp16_params, self.fp32_params):
                    if not p.requires_grad:
                        continue
                    if p.grad is not None:
                        if p32.grad is None:
                            p32.grad = p.grad.data.float()
                        else:
                            p32.grad.data.copy_(p.grad.data)
                    else:
                        p32.grad = torch.zeros_like(p.data, dtype=torch.float)

            self._needs_sync = False

    def _sync_fp32_params_to_fp16(self):
        # copy FP32 params back into FP16 model
        if self.has_flat_params:
            devices = list(self.fp32_params.keys())
            device_params_dict = defaultdict(list)
            for p in self.fp16_params:
                device_params_dict[p.device.index].append(p)
            for device in devices:
                device_params = device_params_dict[device]
                offset = 0
                for p in device_params:
                    numel = p.data.numel()
                    p.data.copy_(
                        self.fp32_params[device]
                        .data[offset : offset + numel]
                        .view_as(p.data)
                    )
                    offset += numel
        else:
            for p, p32 in zip(self.fp16_params, self.fp32_params):
>>>>>>> 5ac5e8a2
                if not p.requires_grad:
                    continue
                p.data.copy_(p32.data)

    def _unscale_grads(self):
        self._sync_fp16_grads_to_fp32()
        if (
            # Skip the multiplication if it's a no-op (i.e., if _multiply_factor
            # is 1.0). At the same time, we want to avoid the device-to-host
            # transfer by comparing it to 1.0. Since _multiply_factor starts as
            # a Python float, we roughly assume that if it's a tensor then it's
            # probably not =1.0 anymore and we do the multiplication. Otherwise
            # we can safely check the value without a D2H transfer.
            torch.is_tensor(self._multiply_factor)
            or self._multiply_factor != 1.0
        ):
            self.fp32_optimizer.multiply_grads(self._multiply_factor)
            self._multiply_factor = 1.0

    def multiply_grads(self, c):
        """Multiplies grads by a constant ``c``."""
        self._multiply_factor *= c

    def clip_grad_norm(self, max_norm, aggregate_norm_fn=None):
        """Clips gradient norm and updates dynamic loss scaler."""
        self._sync_fp16_grads_to_fp32()
<<<<<<< HEAD
        grad_norm = utils.clip_grad_norm_(self.fp32_params.grad.data, max_norm)

        # detect overflow and adjust loss scale
        overflow = DynamicLossScaler.has_overflow(grad_norm)
        self.scaler.update_scale(overflow)
        if overflow:
            if self.scaler.loss_scale <= self.min_loss_scale:
                # Use FloatingPointError as an uncommon error that parent
                # functions can safely catch to stop training.
                raise FloatingPointError((
                    'Minimum loss scale reached ({}). Your loss is probably exploding. '
                    'Try lowering the learning rate, using gradient clipping or '
                    'increasing the batch size.'
                ).format(self.min_loss_scale))
            raise OverflowError('setting loss scale to: ' + str(self.scaler.loss_scale))
=======

        grad_norm = self._multiply_factor * self.fp32_optimizer.clip_grad_norm(
            0, aggregate_norm_fn
        )

        if self.scaler is not None:
            if grad_norm > max_norm > 0.0:
                self._multiply_factor *= max_norm / grad_norm

            self.scaler.check_overflow(grad_norm)
        elif max_norm > 0.0:
            clip_coef = (max_norm / (grad_norm + 1e-6)).clamp_(max=1)
            self._multiply_factor *= clip_coef

>>>>>>> 5ac5e8a2
        return grad_norm

    def step(self, closure=None, groups=None):
        """Performs a single optimization step."""
        self._sync_fp16_grads_to_fp32()
<<<<<<< HEAD
        self.fp32_optimizer.step(closure)

        # copy FP32 params back into FP16 model
        offset = 0
        for p in self.fp16_params:
            if not p.requires_grad:
                continue
            numel = p.data.numel()
            p.data.copy_(self.fp32_params.data[offset:offset+numel].view_as(p.data))
            offset += numel

    def zero_grad(self):
        """Clears the gradients of all optimized parameters."""
        for p in self.fp16_params:
            p.grad = None
        self._needs_sync = False
=======

        if getattr(self, "supports_step_with_scale", False):
            self.fp32_optimizer.step(closure, scale=(1.0 / self._multiply_factor), groups=groups)
        else:
            self._unscale_grads()
            self.fp32_optimizer.step(closure, groups=groups)
>>>>>>> 5ac5e8a2

        if self.scaler is not None:
            self.scaler.update()

<<<<<<< HEAD
class FP16Optimizer(_FP16OptimizerMixin, optim.FairseqOptimizer):
    """
    Wrap an *optimizer* to support FP16 (mixed precision) training.
    """

    def __init__(self, args, params, fp32_optimizer, fp32_params):
        super().__init__(args)
        self.fp16_params = params
        self.fp32_optimizer = fp32_optimizer
        self.fp32_params = fp32_params

        if getattr(args, 'fp16_scale_window', None) is None:
            if len(args.update_freq) > 1:
                raise ValueError(
                    '--fp16-scale-window must be given explicitly when using a '
                    'custom --update-freq schedule'
                )
            scale_window = 2**14 / args.distributed_world_size / args.update_freq[0]
        else:
            scale_window = args.fp16_scale_window

        self.scaler = DynamicLossScaler(
            init_scale=args.fp16_init_scale,
            scale_window=scale_window,
            tolerance=args.fp16_scale_tolerance,
            threshold=args.threshold_loss_scale,
        )
        self.min_loss_scale = self.args.min_loss_scale

    @classmethod
    def build_optimizer(cls, args, params):
        """
        Args:
            args (argparse.Namespace): fairseq args
            params (iterable): iterable of parameters to optimize
        """
        fp32_params = cls.build_fp32_params(params)
        fp32_optimizer = optim.build_optimizer(args, [fp32_params])
        return cls(args, params, fp32_optimizer, fp32_params)

    @property
    def optimizer(self):
        return self.fp32_optimizer.optimizer

    @property
    def optimizer_config(self):
        return self.fp32_optimizer.optimizer_config

    def get_lr(self):
        return self.fp32_optimizer.get_lr()

    def set_lr(self, lr):
        self.fp32_optimizer.set_lr(lr)
=======
        self._sync_fp32_params_to_fp16()

    def zero_grad(self):
        """Clears the gradients of all optimized parameters."""
        for p in self.fp16_params:
            p.grad = None
        if self.has_flat_params:
            if torch.is_tensor(self.fp32_params):
                self.fp32_params.grad.zero_()
            elif isinstance(self.fp32_params, dict):
                for fp32_params in self.fp32_params.values():
                    fp32_params.grad.zero_()
            else:
                raise RuntimeError("self.fp32_params must be a tensor or dict")
        else:
            for p32 in self.fp32_params:
                if p32.grad is not None:
                    p32.grad.zero_()
        self._needs_sync = False

        if self.scaler is not None:
            self._multiply_factor = 1.0 / float(self.scaler.loss_scale)
>>>>>>> 5ac5e8a2


class FP16Optimizer(_FP16OptimizerMixin, optim.FairseqOptimizer):
    """
    Wrap an *optimizer* to support FP16 (mixed precision) training.
<<<<<<< HEAD

    Compared to :class:`fairseq.optim.FP16Optimizer`, this version does not
    maintain an FP32 copy of the model. We instead expect the optimizer to
    convert the gradients to FP32 internally and sync the results back to the
    FP16 model params. This significantly reduces memory usage but slightly
    increases the time spent in the optimizer.

    Since this wrapper depends on specific functionality in the wrapped
    optimizer (i.e., on-the-fly conversion of grads to FP32), only certain
    optimizers can be wrapped. This is determined by the
    *supports_memory_efficient_fp16* property.
    """

    def __init__(self, args, params, optimizer):
        if not optimizer.supports_memory_efficient_fp16:
            raise ValueError(
                'Unsupported optimizer: {}'.format(optimizer.__class__.__name__)
            )

        super().__init__(args)
        self.wrapped_optimizer = optimizer
=======
    """

    def __init__(self, cfg: DictConfig, params, fp32_optimizer, fp32_params, **kwargs):
        super().__init__(cfg.optimizer)
        self.fp16_params = params
        self.fp32_optimizer = fp32_optimizer
        self.fp32_params = fp32_params
>>>>>>> 5ac5e8a2

        if getattr(cfg.common, "fp16_scale_window", None) is None:
            if len(cfg.optimization.update_freq) > 1:
                raise ValueError(
                    "--fp16-scale-window must be given explicitly when using a "
                    "custom --update-freq schedule"
                )
            data_parallel_size = int(
                cfg.distributed_training.distributed_world_size
                / cfg.common.model_parallel_size
            )
            scale_window = int(
                2 ** 14 / data_parallel_size / cfg.optimization.update_freq[0]
            )
        else:
<<<<<<< HEAD
            scale_window = args.fp16_scale_window

        self.scaler = DynamicLossScaler(
            init_scale=args.fp16_init_scale,
            scale_window=scale_window,
            tolerance=args.fp16_scale_tolerance,
            threshold=args.threshold_loss_scale,
        )
=======
            scale_window = cfg.common.fp16_scale_window

        if not getattr(cfg.common, "bf16", False):
            self.scaler = DynamicLossScaler(
                init_scale=cfg.common.fp16_init_scale,
                scale_window=scale_window,
                tolerance=cfg.common.fp16_scale_tolerance,
                threshold=cfg.common.threshold_loss_scale,
                min_loss_scale=cfg.common.min_loss_scale,
            )
        else:
            # disable loss scaling for bfloat16
            self.scaler = None
>>>>>>> 5ac5e8a2

    @classmethod
    def build_optimizer(cls, cfg: DictConfig, params, **kwargs):
        """
        Args:
            cfg (omegaconf.DictConfig): fairseq args
            params (iterable): iterable of parameters to optimize
        """
        flatten = not getattr(cfg.common, "fp16_no_flatten_grads", False)
        if getattr(cfg.common, "bf16", False):
            flatten = False  # mixed precision is faster on TPUs without flat grads
        fp32_params = cls.build_fp32_params(cfg.optimizer, params, flatten=flatten)
        if flatten:
            fp32_optimizer = optim.build_optimizer(cfg.optimizer, [fp32_params])
        else:
            fp32_optimizer = optim.build_optimizer(cfg.optimizer, fp32_params)
        if flatten and not fp32_optimizer.supports_flat_params:
            raise RuntimeError(
                f"chosen optimizer {fp32_optimizer.__class__.__name__} does not support flat params, please set --fp16-no-flatten-grads"
            )
        return cls(cfg, params, fp32_optimizer, fp32_params, **kwargs)

    @property
    def optimizer(self):
        return self.fp32_optimizer.optimizer

    @optimizer.setter
    def optimizer(self, optimizer):
        self.fp32_optimizer.optimizer = optimizer

    @property
    def lr_scheduler(self):
        return getattr(self.fp32_optimizer, "lr_scheduler", None)

    @property
    def optimizer_config(self):
        return self.fp32_optimizer.optimizer_config

    def get_lr(self):
        return self.fp32_optimizer.get_lr()

    def set_lr(self, lr):
        self.fp32_optimizer.set_lr(lr)

    def all_reduce_grads(self, module):
        self.fp32_optimizer.all_reduce_grads(module)


class _MemoryEfficientFP16OptimizerMixin(object):
    def __init__(self, *args, **kwargs):
        # forward __init__ call to the next class in MRO (method resolution order)
        super().__init__(*args, **kwargs)
        self._multiply_factor = 1.0

    @property
    def has_flat_params(self):
        return False

    def state_dict(self):
        """Return the optimizer's state dict."""
        state_dict = self.wrapped_optimizer.state_dict()
        if self.scaler is not None:
            state_dict["loss_scale"] = self.scaler.loss_scale
        return state_dict

    def load_state_dict(self, state_dict, optimizer_overrides=None):
        """Load an optimizer state dict.

        In general we should prefer the configuration of the existing optimizer
        instance (e.g., learning rate) over that found in the state_dict. This
        allows us to resume training from a checkpoint using a new set of
        optimizer args.
        """
<<<<<<< HEAD
        if 'loss_scale' in state_dict:
            self.scaler.loss_scale = state_dict['loss_scale']
=======
        if "loss_scale" in state_dict and self.scaler is not None:
            self.scaler.loss_scale = state_dict["loss_scale"]
>>>>>>> 5ac5e8a2

        self.wrapped_optimizer.load_state_dict(state_dict, optimizer_overrides)

        # Hack: PyTorch automatically casts the optimizer state to match the
        # type of the current parameters. But with --memory-efficient-fp16 the
        # params are FP16 while the optimizer state is FP32 and we don't want
        # to cast. A workaround is to manually copy back the original state
        # after the optimizer has been loaded.
<<<<<<< HEAD
        groups = self.optimizer.param_groups
        saved_groups = state_dict['param_groups']
        id_map = {
            old_id: p
            for old_id, p in zip(
                chain(*(g['params'] for g in saved_groups)),
                chain(*(g['params'] for g in groups))
            )
        }
        for k, v in state_dict['state'].items():
            if k in id_map:
                param = id_map[k]
                self.optimizer.state[param] = v
=======
        if not getattr(self.optimizer, "disable_mem_eff_fp16_loading_hack", False):
            groups = self.optimizer.param_groups
            saved_groups = state_dict["param_groups"]
            id_map = {
                old_id: p
                for old_id, p in zip(
                    chain(*(g["params"] for g in saved_groups)),
                    chain(*(g["params"] for g in groups)),
                )
            }
            for k, v in state_dict["state"].items():
                if k in id_map:
                    param = id_map[k]
                    self.optimizer.state[param] = v
>>>>>>> 5ac5e8a2

    def backward(self, loss):
        """Computes the sum of gradients of the given tensor w.r.t. graph leaves.

        Compared to :func:`fairseq.optim.FairseqOptimizer.backward`, this
        function additionally dynamically scales the loss to avoid gradient
        underflow.
        """
        if self.scaler is not None:
            loss = self.scaler.scale(loss)
        loss.backward()

    def _unscale_grads(self):
        if (
            # Skip the multiplication if it's a no-op (i.e., if _multiply_factor
            # is 1.0). At the same time, we want to avoid the device-to-host
            # transfer by comparing it to 1.0. Since _multiply_factor starts as
            # a Python float, we roughly assume that if it's a tensor then it's
            # probably not =1.0 anymore and we do the multiplication. Otherwise
            # we can safely check the value without a D2H transfer.
            torch.is_tensor(self._multiply_factor)
            or self._multiply_factor != 1.0
        ):
            self.wrapped_optimizer.multiply_grads(self._multiply_factor)
            self._multiply_factor = 1.0

    def multiply_grads(self, c):
        """Multiplies grads by a constant *c*."""
        self._multiply_factor *= c

    def clip_grad_norm(self, max_norm, aggregate_norm_fn=None):
        """Clips gradient norm and updates dynamic loss scaler."""
        max_norm = float(max_norm)
        grad_norm = self._multiply_factor * self.wrapped_optimizer.clip_grad_norm(
            0, aggregate_norm_fn
        )

        if self.scaler is not None:
            grad_norm_cpu = float(grad_norm)
            if grad_norm_cpu > max_norm > 0.0:
                self._multiply_factor *= max_norm / grad_norm_cpu

<<<<<<< HEAD
    def step(self, closure=None):
        """Performs a single optimization step."""
        self._unscale_grads()
        self.wrapped_optimizer.step(closure)

=======
            # detect overflow and adjust loss scale
            self.scaler.check_overflow(grad_norm_cpu)
        elif max_norm > 0.0:
            clip_coef = (max_norm / (grad_norm + 1e-6)).clamp_(max=1)
            self._multiply_factor *= clip_coef

        return grad_norm

    def step(self, closure=None, groups=None):
        """Performs a single optimization step."""
        if getattr(self, "supports_step_with_scale", False):
            # NOTE(msb) optimizer divides by scale factor
            self.wrapped_optimizer.step(closure, scale=(1.0 / self._multiply_factor), groups=groups)
        else:
            self._unscale_grads()
            self.wrapped_optimizer.step(closure, groups=groups)

        if self.scaler is not None:
            self.scaler.update()

>>>>>>> 5ac5e8a2
    def zero_grad(self):
        """Clears the gradients of all optimized parameters."""
        self.wrapped_optimizer.zero_grad()
        if self.scaler is not None:
            self._multiply_factor = 1.0 / float(self.scaler.loss_scale)
        else:
            self._multiply_factor = 1.0


class MemoryEfficientFP16Optimizer(
    _MemoryEfficientFP16OptimizerMixin, optim.FairseqOptimizer
):
    """
    Wrap an *optimizer* to support FP16 (mixed precision) training.

    Compared to :class:`fairseq.optim.FP16Optimizer`, this version does not
    maintain an FP32 copy of the model. We instead expect the optimizer to
    convert the gradients to FP32 internally and sync the results back to the
    FP16 model params. This significantly reduces memory usage but slightly
    increases the time spent in the optimizer.

    Since this wrapper depends on specific functionality in the wrapped
    optimizer (i.e., on-the-fly conversion of grads to FP32), only certain
    optimizers can be wrapped. This is determined by the
    *supports_memory_efficient_fp16* property.
    """

    def __init__(self, cfg: DictConfig, params, optimizer, **kwargs):
        if not optimizer.supports_memory_efficient_fp16:
            raise ValueError(
                "Unsupported optimizer: {}".format(optimizer.__class__.__name__)
            )

        super().__init__(cfg.optimizer)
        self.wrapped_optimizer = optimizer

        if getattr(cfg.common, "fp16_scale_window", None) is None:
            if len(cfg.optimization.update_freq) > 1:
                raise ValueError(
                    "--fp16-scale-window must be given explicitly when using a "
                    "custom --update-freq schedule"
                )
            data_parallel_size = int(
                cfg.distributed_training.distributed_world_size
                / cfg.common.model_parallel_size
            )
            scale_window = int(
                2 ** 14 / data_parallel_size / cfg.optimization.update_freq[0]
            )
        else:
            scale_window = cfg.common.fp16_scale_window

        if not getattr(cfg.common, "bf16", False):
            self.scaler = DynamicLossScaler(
                init_scale=cfg.common.fp16_init_scale,
                scale_window=scale_window,
                tolerance=cfg.common.fp16_scale_tolerance,
                threshold=cfg.common.threshold_loss_scale,
                min_loss_scale=cfg.common.min_loss_scale,
            )
        else:
            # disable loss scaling for bfloat16
            self.scaler = None

    @classmethod
    def build_optimizer(cls, cfg: DictConfig, params, **kwargs):
        """
        Args:
            args (argparse.Namespace): fairseq args
            params (iterable): iterable of parameters to optimize
        """
        fp16_optimizer = optim.build_optimizer(cfg.optimizer, params)
        return cls(cfg, params, fp16_optimizer, **kwargs)

    @property
    def optimizer(self):
        return self.wrapped_optimizer.optimizer

    @optimizer.setter
    def optimizer(self, optimizer):
        self.wrapped_optimizer.optimizer = optimizer

    @property
    def optimizer_config(self):
        return self.wrapped_optimizer.optimizer_config

    @property
    def lr_scheduler(self):
        return getattr(self.wrapped_optimizer, "lr_scheduler", None)

    def get_lr(self):
        return self.wrapped_optimizer.get_lr()

    def set_lr(self, lr):
        self.wrapped_optimizer.set_lr(lr)

    def all_reduce_grads(self, module):
        self.wrapped_optimizer.all_reduce_grads(module)<|MERGE_RESOLUTION|>--- conflicted
+++ resolved
@@ -2,90 +2,16 @@
 #
 # This source code is licensed under the MIT license found in the
 # LICENSE file in the root directory of this source tree.
-<<<<<<< HEAD
-
-from itertools import chain
-=======
->>>>>>> 5ac5e8a2
 
 from collections import defaultdict
 from itertools import chain
 
-<<<<<<< HEAD
-from fairseq import optim, utils
-
-
-class DynamicLossScaler(object):
-
-    def __init__(
-        self, init_scale=2.**15, scale_factor=2., scale_window=2000,
-        tolerance=0.05, threshold=None,
-    ):
-        self.loss_scale = init_scale
-        self.scale_factor = scale_factor
-        self.scale_window = scale_window
-        self.tolerance = tolerance
-        self.threshold = threshold
-        self._iter = 0
-        self._last_overflow_iter = -1
-        self._last_rescale_iter = -1
-        self._overflows_since_rescale = 0
-
-    def update_scale(self, overflow):
-        iter_since_rescale = self._iter - self._last_rescale_iter
-        if overflow:
-            self._last_overflow_iter = self._iter
-            self._overflows_since_rescale += 1
-            pct_overflow = self._overflows_since_rescale / float(iter_since_rescale)
-            if pct_overflow >= self.tolerance:
-                self._decrease_loss_scale()
-                self._last_rescale_iter = self._iter
-                self._overflows_since_rescale = 0
-        elif (self._iter - self._last_overflow_iter) % self.scale_window == 0:
-            self.loss_scale *= self.scale_factor
-            self._last_rescale_iter = self._iter
-        self._iter += 1
-
-    def _decrease_loss_scale(self):
-        self.loss_scale /= self.scale_factor
-        if self.threshold is not None:
-            self.loss_scale = max(self.loss_scale, self.threshold)
-
-    @staticmethod
-    def has_overflow(grad_norm):
-        # detect inf and nan
-        if grad_norm == float('inf') or grad_norm != grad_norm:
-            return True
-        return False
-=======
 import torch
 from fairseq import optim
 from omegaconf import DictConfig
->>>>>>> 5ac5e8a2
 
 from .dynamic_loss_scaler import DynamicLossScaler
 
-<<<<<<< HEAD
-class _FP16OptimizerMixin(object):
-
-    def __init__(self, *args, **kwargs):
-        # forward __init__ call to the next class in mro(method resolution order)
-        super().__init__(*args, **kwargs)
-
-    @classmethod
-    def build_fp32_params(cls, params):
-        # create FP32 copy of parameters and grads
-        total_param_size = sum(p.data.numel() for p in params)
-        fp32_params = params[0].new(0).float().new(total_param_size)
-        offset = 0
-        for p in params:
-            numel = p.data.numel()
-            fp32_params[offset:offset+numel].copy_(p.data.view(-1))
-            offset += numel
-        fp32_params = torch.nn.Parameter(fp32_params)
-        fp32_params.grad = fp32_params.data.new(total_param_size)
-        return fp32_params
-=======
 
 class _FP16OptimizerMixin(object):
     def __init__(self, *args, **kwargs):
@@ -143,7 +69,6 @@
                     p32.param_group = p.param_group
                 fp32_params.append(p32)
             return fp32_params
->>>>>>> 5ac5e8a2
 
     def state_dict(self):
         """Return the optimizer's state dict."""
@@ -179,10 +104,6 @@
     def _sync_fp16_grads_to_fp32(self):
         if self._needs_sync:
             # copy FP16 grads to FP32
-<<<<<<< HEAD
-            offset = 0
-            for p in self.fp16_params:
-=======
             if self.has_flat_params:
                 devices = list(self.fp32_params.keys())
                 device_params_dict = defaultdict(list)
@@ -237,7 +158,6 @@
                     offset += numel
         else:
             for p, p32 in zip(self.fp16_params, self.fp32_params):
->>>>>>> 5ac5e8a2
                 if not p.requires_grad:
                     continue
                 p.data.copy_(p32.data)
@@ -264,23 +184,6 @@
     def clip_grad_norm(self, max_norm, aggregate_norm_fn=None):
         """Clips gradient norm and updates dynamic loss scaler."""
         self._sync_fp16_grads_to_fp32()
-<<<<<<< HEAD
-        grad_norm = utils.clip_grad_norm_(self.fp32_params.grad.data, max_norm)
-
-        # detect overflow and adjust loss scale
-        overflow = DynamicLossScaler.has_overflow(grad_norm)
-        self.scaler.update_scale(overflow)
-        if overflow:
-            if self.scaler.loss_scale <= self.min_loss_scale:
-                # Use FloatingPointError as an uncommon error that parent
-                # functions can safely catch to stop training.
-                raise FloatingPointError((
-                    'Minimum loss scale reached ({}). Your loss is probably exploding. '
-                    'Try lowering the learning rate, using gradient clipping or '
-                    'increasing the batch size.'
-                ).format(self.min_loss_scale))
-            raise OverflowError('setting loss scale to: ' + str(self.scaler.loss_scale))
-=======
 
         grad_norm = self._multiply_factor * self.fp32_optimizer.clip_grad_norm(
             0, aggregate_norm_fn
@@ -295,96 +198,21 @@
             clip_coef = (max_norm / (grad_norm + 1e-6)).clamp_(max=1)
             self._multiply_factor *= clip_coef
 
->>>>>>> 5ac5e8a2
         return grad_norm
 
     def step(self, closure=None, groups=None):
         """Performs a single optimization step."""
         self._sync_fp16_grads_to_fp32()
-<<<<<<< HEAD
-        self.fp32_optimizer.step(closure)
-
-        # copy FP32 params back into FP16 model
-        offset = 0
-        for p in self.fp16_params:
-            if not p.requires_grad:
-                continue
-            numel = p.data.numel()
-            p.data.copy_(self.fp32_params.data[offset:offset+numel].view_as(p.data))
-            offset += numel
-
-    def zero_grad(self):
-        """Clears the gradients of all optimized parameters."""
-        for p in self.fp16_params:
-            p.grad = None
-        self._needs_sync = False
-=======
 
         if getattr(self, "supports_step_with_scale", False):
             self.fp32_optimizer.step(closure, scale=(1.0 / self._multiply_factor), groups=groups)
         else:
             self._unscale_grads()
             self.fp32_optimizer.step(closure, groups=groups)
->>>>>>> 5ac5e8a2
 
         if self.scaler is not None:
             self.scaler.update()
 
-<<<<<<< HEAD
-class FP16Optimizer(_FP16OptimizerMixin, optim.FairseqOptimizer):
-    """
-    Wrap an *optimizer* to support FP16 (mixed precision) training.
-    """
-
-    def __init__(self, args, params, fp32_optimizer, fp32_params):
-        super().__init__(args)
-        self.fp16_params = params
-        self.fp32_optimizer = fp32_optimizer
-        self.fp32_params = fp32_params
-
-        if getattr(args, 'fp16_scale_window', None) is None:
-            if len(args.update_freq) > 1:
-                raise ValueError(
-                    '--fp16-scale-window must be given explicitly when using a '
-                    'custom --update-freq schedule'
-                )
-            scale_window = 2**14 / args.distributed_world_size / args.update_freq[0]
-        else:
-            scale_window = args.fp16_scale_window
-
-        self.scaler = DynamicLossScaler(
-            init_scale=args.fp16_init_scale,
-            scale_window=scale_window,
-            tolerance=args.fp16_scale_tolerance,
-            threshold=args.threshold_loss_scale,
-        )
-        self.min_loss_scale = self.args.min_loss_scale
-
-    @classmethod
-    def build_optimizer(cls, args, params):
-        """
-        Args:
-            args (argparse.Namespace): fairseq args
-            params (iterable): iterable of parameters to optimize
-        """
-        fp32_params = cls.build_fp32_params(params)
-        fp32_optimizer = optim.build_optimizer(args, [fp32_params])
-        return cls(args, params, fp32_optimizer, fp32_params)
-
-    @property
-    def optimizer(self):
-        return self.fp32_optimizer.optimizer
-
-    @property
-    def optimizer_config(self):
-        return self.fp32_optimizer.optimizer_config
-
-    def get_lr(self):
-        return self.fp32_optimizer.get_lr()
-
-    def set_lr(self, lr):
-        self.fp32_optimizer.set_lr(lr)
-=======
         self._sync_fp32_params_to_fp16()
 
     def zero_grad(self):
@@ -407,35 +235,11 @@
 
         if self.scaler is not None:
             self._multiply_factor = 1.0 / float(self.scaler.loss_scale)
->>>>>>> 5ac5e8a2
 
 
 class FP16Optimizer(_FP16OptimizerMixin, optim.FairseqOptimizer):
     """
     Wrap an *optimizer* to support FP16 (mixed precision) training.
-<<<<<<< HEAD
-
-    Compared to :class:`fairseq.optim.FP16Optimizer`, this version does not
-    maintain an FP32 copy of the model. We instead expect the optimizer to
-    convert the gradients to FP32 internally and sync the results back to the
-    FP16 model params. This significantly reduces memory usage but slightly
-    increases the time spent in the optimizer.
-
-    Since this wrapper depends on specific functionality in the wrapped
-    optimizer (i.e., on-the-fly conversion of grads to FP32), only certain
-    optimizers can be wrapped. This is determined by the
-    *supports_memory_efficient_fp16* property.
-    """
-
-    def __init__(self, args, params, optimizer):
-        if not optimizer.supports_memory_efficient_fp16:
-            raise ValueError(
-                'Unsupported optimizer: {}'.format(optimizer.__class__.__name__)
-            )
-
-        super().__init__(args)
-        self.wrapped_optimizer = optimizer
-=======
     """
 
     def __init__(self, cfg: DictConfig, params, fp32_optimizer, fp32_params, **kwargs):
@@ -443,7 +247,6 @@
         self.fp16_params = params
         self.fp32_optimizer = fp32_optimizer
         self.fp32_params = fp32_params
->>>>>>> 5ac5e8a2
 
         if getattr(cfg.common, "fp16_scale_window", None) is None:
             if len(cfg.optimization.update_freq) > 1:
@@ -459,16 +262,6 @@
                 2 ** 14 / data_parallel_size / cfg.optimization.update_freq[0]
             )
         else:
-<<<<<<< HEAD
-            scale_window = args.fp16_scale_window
-
-        self.scaler = DynamicLossScaler(
-            init_scale=args.fp16_init_scale,
-            scale_window=scale_window,
-            tolerance=args.fp16_scale_tolerance,
-            threshold=args.threshold_loss_scale,
-        )
-=======
             scale_window = cfg.common.fp16_scale_window
 
         if not getattr(cfg.common, "bf16", False):
@@ -482,7 +275,6 @@
         else:
             # disable loss scaling for bfloat16
             self.scaler = None
->>>>>>> 5ac5e8a2
 
     @classmethod
     def build_optimizer(cls, cfg: DictConfig, params, **kwargs):
@@ -556,13 +348,8 @@
         allows us to resume training from a checkpoint using a new set of
         optimizer args.
         """
-<<<<<<< HEAD
-        if 'loss_scale' in state_dict:
-            self.scaler.loss_scale = state_dict['loss_scale']
-=======
         if "loss_scale" in state_dict and self.scaler is not None:
             self.scaler.loss_scale = state_dict["loss_scale"]
->>>>>>> 5ac5e8a2
 
         self.wrapped_optimizer.load_state_dict(state_dict, optimizer_overrides)
 
@@ -571,21 +358,6 @@
         # params are FP16 while the optimizer state is FP32 and we don't want
         # to cast. A workaround is to manually copy back the original state
         # after the optimizer has been loaded.
-<<<<<<< HEAD
-        groups = self.optimizer.param_groups
-        saved_groups = state_dict['param_groups']
-        id_map = {
-            old_id: p
-            for old_id, p in zip(
-                chain(*(g['params'] for g in saved_groups)),
-                chain(*(g['params'] for g in groups))
-            )
-        }
-        for k, v in state_dict['state'].items():
-            if k in id_map:
-                param = id_map[k]
-                self.optimizer.state[param] = v
-=======
         if not getattr(self.optimizer, "disable_mem_eff_fp16_loading_hack", False):
             groups = self.optimizer.param_groups
             saved_groups = state_dict["param_groups"]
@@ -600,7 +372,6 @@
                 if k in id_map:
                     param = id_map[k]
                     self.optimizer.state[param] = v
->>>>>>> 5ac5e8a2
 
     def backward(self, loss):
         """Computes the sum of gradients of the given tensor w.r.t. graph leaves.
@@ -643,13 +414,6 @@
             if grad_norm_cpu > max_norm > 0.0:
                 self._multiply_factor *= max_norm / grad_norm_cpu
 
-<<<<<<< HEAD
-    def step(self, closure=None):
-        """Performs a single optimization step."""
-        self._unscale_grads()
-        self.wrapped_optimizer.step(closure)
-
-=======
             # detect overflow and adjust loss scale
             self.scaler.check_overflow(grad_norm_cpu)
         elif max_norm > 0.0:
@@ -670,7 +434,6 @@
         if self.scaler is not None:
             self.scaler.update()
 
->>>>>>> 5ac5e8a2
     def zero_grad(self):
         """Clears the gradients of all optimized parameters."""
         self.wrapped_optimizer.zero_grad()
