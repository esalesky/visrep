# Copyright (c) Facebook, Inc. and its affiliates.
#
# This source code is licensed under the MIT license found in the
# LICENSE file in the root directory of this source tree.

import math
from dataclasses import dataclass, field
from typing import List

from omegaconf import II

from fairseq.dataclass import FairseqDataclass
from fairseq.optim.lr_scheduler import FairseqLRScheduler, register_lr_scheduler


@dataclass
class TriangularLRScheduleConfig(FairseqDataclass):
    max_lr: float = field(
        default="???", metadata={"help": "max learning rate, must be more than cfg.lr"}
    )
    lr_period_updates: float = field(
        default=5000,
        metadata={"help": "initial number of updates per period (cycle length)"},
    )
    lr_shrink: float = field(
        default=0.1, metadata={"help": "shrink factor for annealing"}
    )
    shrink_min: bool = field(
        default=False, metadata={"help": "if set, also shrinks min lr"}
    )
    lr: List[float] = II("optimization.lr")


@register_lr_scheduler("triangular", dataclass=TriangularLRScheduleConfig)
class TriangularLRSchedule(FairseqLRScheduler):
    """Assign LR based on a triangular cyclical schedule.

    See https://arxiv.org/pdf/1506.01186.pdf for details.
    """

    def __init__(self, cfg: TriangularLRScheduleConfig, optimizer):
        super().__init__(cfg, optimizer)
        if len(cfg.lr) > 1:
            raise ValueError(
                "Cannot use a fixed learning rate schedule with triangular."
                " Consider --lr-scheduler=fixed instead."
            )

        lr = cfg.lr[0]

        assert cfg.max_lr > lr, "max_lr must be more than lr"
        self.min_lr = lr
        self.max_lr = cfg.max_lr
        self.stepsize = cfg.lr_period_updates // 2
        self.lr_shrink = cfg.lr_shrink
        self.shrink_min = cfg.shrink_min

        # initial learning rate
        self.lr = self.min_lr
        self.optimizer.set_lr(self.lr)

<<<<<<< HEAD
    @staticmethod
    def add_args(parser):
        """Add arguments to the parser for this LR scheduler."""
        # fmt: off
        parser.add_argument('--max-lr', required=True, type=float, metavar='LR',
                            help='max learning rate, must be more than args.lr')
        parser.add_argument('--lr-period-updates', default=5000, type=float, metavar='LR',
                            help='initial number of updates per period (cycle length)')
        parser.add_argument('--lr-shrink', default=0.1, type=float, metavar='LS',
                            help='shrink factor for annealing')
        parser.add_argument('--shrink-min', action='store_true',
                            help='if set, also shrinks min lr')
        # fmt: on

=======
>>>>>>> 5ac5e8a2
    def step(self, epoch, val_loss=None):
        """Update the learning rate at the end of the given epoch."""
        super().step(epoch, val_loss)
        # we don't change the learning rate at epoch boundaries
        return self.optimizer.get_lr()

    def step_update(self, num_updates):
        """Update the learning rate after each update."""
        cycle = math.floor(num_updates / (2 * self.stepsize))

        lr_shrink = self.lr_shrink ** cycle
        max_lr = self.max_lr * lr_shrink
        if self.shrink_min:
            min_lr = self.min_lr * lr_shrink
        else:
            min_lr = self.min_lr

        x = abs(num_updates / self.stepsize - 2 * (cycle + 1) + 1)
        self.lr = min_lr + (max_lr - min_lr) * max(0, (1 - x))

        self.optimizer.set_lr(self.lr)
        return self.lr<|MERGE_RESOLUTION|>--- conflicted
+++ resolved
@@ -59,23 +59,6 @@
         self.lr = self.min_lr
         self.optimizer.set_lr(self.lr)
 
-<<<<<<< HEAD
-    @staticmethod
-    def add_args(parser):
-        """Add arguments to the parser for this LR scheduler."""
-        # fmt: off
-        parser.add_argument('--max-lr', required=True, type=float, metavar='LR',
-                            help='max learning rate, must be more than args.lr')
-        parser.add_argument('--lr-period-updates', default=5000, type=float, metavar='LR',
-                            help='initial number of updates per period (cycle length)')
-        parser.add_argument('--lr-shrink', default=0.1, type=float, metavar='LS',
-                            help='shrink factor for annealing')
-        parser.add_argument('--shrink-min', action='store_true',
-                            help='if set, also shrinks min lr')
-        # fmt: on
-
-=======
->>>>>>> 5ac5e8a2
     def step(self, epoch, val_loss=None):
         """Update the learning rate at the end of the given epoch."""
         super().step(epoch, val_loss)
