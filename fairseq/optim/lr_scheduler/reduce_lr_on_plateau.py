# Copyright (c) Facebook, Inc. and its affiliates.
#
# This source code is licensed under the MIT license found in the
# LICENSE file in the root directory of this source tree.
<<<<<<< HEAD
=======

from dataclasses import dataclass, field
from typing import List
>>>>>>> 5ac5e8a2

import torch.optim.lr_scheduler
from omegaconf import II

from fairseq.dataclass import FairseqDataclass
from fairseq.optim.lr_scheduler import FairseqLRScheduler, register_lr_scheduler


@dataclass
class ReduceLROnPlateauLRScheduleConfig(FairseqDataclass):
    lr_shrink: float = field(
        default=0.1, metadata={"help": "shrink factor for annealing"}
    )
    lr_threshold: float = field(
        default=1e-4,
        metadata={
            "help": (
                "threshold for measuring the new optimum, to only focus on "
                "significant changes"
            )
        },
    )
    lr_patience: int = field(
        default=0,
        metadata={
            "help": (
                "number of epochs with no improvement after which learning rate will "
                "be reduced"
            )
        },
    )
    warmup_updates: int = field(
        default=0,
        metadata={"help": "warmup the learning rate linearly for the first N updates"},
    )
    warmup_init_lr: float = field(
        default=-1,
        metadata={
            "help": "initial learning rate during warmup phase; default is cfg.lr"
        },
    )
    lr: List[float] = II("optimization.lr")
    maximize_best_checkpoint_metric: bool = II(
        "checkpoint.maximize_best_checkpoint_metric"
    )


@register_lr_scheduler(
    "reduce_lr_on_plateau", dataclass=ReduceLROnPlateauLRScheduleConfig
)
class ReduceLROnPlateauLRSchedule(FairseqLRScheduler):
    """
    Decay the LR by a factor every time the validation loss plateaus.
    Also comes with optional warmup phase, where we linearly increase
    the learning rate from some initial learning rate
    (``--warmup-init-lr``) until the configured learning rate
    (``--lr``). Thereafter the lr is adjusted according to original
    reduce_on_plateau scheme.

    During warmup::

      lrs = torch.linspace(
          cfg.warmup_init_lr, cfg.lr, cfg.warmup_updates
      )
      lr = lrs[update_num]
    """

    def __init__(self, cfg: ReduceLROnPlateauLRScheduleConfig, optimizer):
        super().__init__(cfg, optimizer)
        if len(cfg.lr) > 1:
            raise ValueError(
                "Cannot use a fixed learning rate schedule with reduce_lr_on_plateau."
                " Consider --lr-scheduler=fixed instead."
            )
        self.lr_scheduler = torch.optim.lr_scheduler.ReduceLROnPlateau(
<<<<<<< HEAD
            self.optimizer.optimizer, patience=0, factor=args.lr_shrink,
            threshold=args.lr_threshold)

    @staticmethod
    def add_args(parser):
        """Add arguments to the parser for this LR scheduler."""
        # fmt: off
        parser.add_argument('--lr-shrink', default=0.1, type=float, metavar='LS',
                            help='shrink factor for annealing, lr_new = (lr * lr_shrink)')
        parser.add_argument('--lr-threshold', default=1e-4, type=float, metavar='LT',
                            help='Threshold for measuring the new optimum, \
                            to only focus on significant changes')
        # fmt: on
=======
            self.optimizer.optimizer,
            patience=cfg.lr_patience,
            factor=cfg.lr_shrink,
            mode="max" if cfg.maximize_best_checkpoint_metric else "min",
            threshold=cfg.lr_threshold,
        )
        warmup_end_lr = cfg.lr[0]
        # if no warm up, sets initial lr to be cfg.lr[0]
        if cfg.warmup_init_lr < 0:
            cfg.warmup_init_lr = 0 if cfg.warmup_updates > 0 else warmup_end_lr

        # linearly warmup for the first cfg.warmup_updates
        if cfg.warmup_updates > 0:
            self.lr_step = (warmup_end_lr - cfg.warmup_init_lr) / cfg.warmup_updates

        # this flag is either set from arg when no warm up, or set by
        # step_update() when warmup finishes
        self.warmup_end = True if cfg.warmup_updates <= 0 else False

        # initial learning rate
        # this self.lr is used only during init and/or warm up period
        self.lr = cfg.warmup_init_lr
        self.optimizer.set_lr(self.lr)
>>>>>>> 5ac5e8a2

    def state_dict(self):
        """Return the LR scheduler state dict."""
        return {
            "best": self.lr_scheduler.best,
            "last_epoch": self.lr_scheduler.last_epoch,
        }

    def load_state_dict(self, state_dict):
        """Load an LR scheduler state dict."""
        self.lr_scheduler.best = state_dict["best"]
        if "last_epoch" in state_dict:
            self.lr_scheduler.last_epoch = state_dict["last_epoch"]

    def step(self, epoch, val_loss=None):
        """
        Update the learning rate at the end of the given epoch if warmup
        finishes otherwise no update of lr on epoch boundaries
        """
        if val_loss is not None and self.warmup_end is True:
            self.lr_scheduler.step(val_loss)
        else:
            self.lr_scheduler.last_epoch = epoch
        return self.optimizer.get_lr()

    def step_update(self, num_updates):
        """
        Update the learning rate after each update."""
        # if there is warmup
        if self.cfg.warmup_updates > 0:
            if num_updates <= self.cfg.warmup_updates:
                self.lr = self.cfg.warmup_init_lr + num_updates * self.lr_step
                self.optimizer.set_lr(self.lr)
            else:
                if self.warmup_end is False:
                    self.warmup_end = True
        # else do nothing
        return self.optimizer.get_lr()<|MERGE_RESOLUTION|>--- conflicted
+++ resolved
@@ -2,12 +2,9 @@
 #
 # This source code is licensed under the MIT license found in the
 # LICENSE file in the root directory of this source tree.
-<<<<<<< HEAD
-=======
 
 from dataclasses import dataclass, field
 from typing import List
->>>>>>> 5ac5e8a2
 
 import torch.optim.lr_scheduler
 from omegaconf import II
@@ -83,21 +80,6 @@
                 " Consider --lr-scheduler=fixed instead."
             )
         self.lr_scheduler = torch.optim.lr_scheduler.ReduceLROnPlateau(
-<<<<<<< HEAD
-            self.optimizer.optimizer, patience=0, factor=args.lr_shrink,
-            threshold=args.lr_threshold)
-
-    @staticmethod
-    def add_args(parser):
-        """Add arguments to the parser for this LR scheduler."""
-        # fmt: off
-        parser.add_argument('--lr-shrink', default=0.1, type=float, metavar='LS',
-                            help='shrink factor for annealing, lr_new = (lr * lr_shrink)')
-        parser.add_argument('--lr-threshold', default=1e-4, type=float, metavar='LT',
-                            help='Threshold for measuring the new optimum, \
-                            to only focus on significant changes')
-        # fmt: on
-=======
             self.optimizer.optimizer,
             patience=cfg.lr_patience,
             factor=cfg.lr_shrink,
@@ -121,7 +103,6 @@
         # this self.lr is used only during init and/or warm up period
         self.lr = cfg.warmup_init_lr
         self.optimizer.set_lr(self.lr)
->>>>>>> 5ac5e8a2
 
     def state_dict(self):
         """Return the LR scheduler state dict."""
