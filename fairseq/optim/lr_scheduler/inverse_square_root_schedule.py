--- conflicted
+++ resolved
@@ -55,15 +55,9 @@
                 "Cannot use a fixed learning rate schedule with inverse_sqrt."
                 " Consider --lr-scheduler=fixed instead."
             )
-<<<<<<< HEAD
-        warmup_end_lr = args.lr[0]
-        if args.warmup_init_lr < 0:
-            args.warmup_init_lr = 0 if args.warmup_updates > 0 else warmup_end_lr
-=======
         warmup_end_lr = cfg.lr[0] if isinstance(cfg.lr, Collection) else cfg.lr
         if cfg.warmup_init_lr < 0:
             cfg.warmup_init_lr = 0 if cfg.warmup_updates > 0 else warmup_end_lr
->>>>>>> 5ac5e8a2
 
         # linearly warmup for the first cfg.warmup_updates
         self.lr_step = (warmup_end_lr - cfg.warmup_init_lr) / cfg.warmup_updates
