--- conflicted
+++ resolved
@@ -3,14 +3,6 @@
 # This source code is licensed under the MIT license found in the
 # LICENSE file in the root directory of this source tree.
 
-<<<<<<< HEAD
-import inspect
-
-import torch.nn as nn
-
-from fairseq.legacy_distributed_data_parallel import LegacyDistributedDataParallel
-from fairseq.models import BaseFairseqModel
-=======
 import logging
 import os
 import signal
@@ -26,7 +18,6 @@
     ModuleProxyWrapper,
     TPUDistributedDataParallel,
 )
->>>>>>> 5ac5e8a2
 
 
 logger = logging.getLogger(__name__)
@@ -55,14 +46,6 @@
             parallel all-reduction.
         device: device to move model to
     """
-<<<<<<< HEAD
-    # determine which DDP class to extend
-    assert isinstance(model, nn.Module)
-    if args.ddp_backend == 'c10d':
-        ddp_class = nn.parallel.DistributedDataParallel
-        init_kwargs = dict(
-            module=model,
-=======
     assert isinstance(model, nn.Module)
     if args.tpu:
         wrapped_model = TPUDistributedDataParallel(
@@ -74,7 +57,6 @@
     elif args.ddp_backend in {"c10d", "pytorch_ddp"}:
         wrapped_model = DistributedDataParallel(
             module=model.to(device),
->>>>>>> 5ac5e8a2
             device_ids=[args.device_id],
             output_device=args.device_id,
             broadcast_buffers=args.broadcast_buffers,
@@ -82,19 +64,6 @@
             process_group=process_group,
             find_unused_parameters=args.find_unused_parameters,
         )
-<<<<<<< HEAD
-        # Maintain backward compatibility
-        if 'check_reduction' in inspect.getargspec(ddp_class)[0]:
-            init_kwargs['check_reduction'] = True
-        if 'find_unused_parameters' in inspect.getargspec(ddp_class)[0]:
-            init_kwargs['find_unused_parameters'] = args.find_unused_parameters
-    elif args.ddp_backend == 'no_c10d':
-        ddp_class = LegacyDistributedDataParallel
-        init_kwargs = dict(
-            module=model,
-            world_size=args.distributed_world_size,
-            buffer_size=2**28,
-=======
         # forward missing getattr and state_dict/load_state_dict to orig model
         wrapped_model = ModuleProxyWrapper(wrapped_model)
     elif args.ddp_backend in {"no_c10d", "legacy_ddp"}:
@@ -102,7 +71,6 @@
             module=model.to(device),
             buffer_size=2 ** 28,
             process_group=process_group,
->>>>>>> 5ac5e8a2
         )
         # forward missing getattr and state_dict/load_state_dict to orig model
         wrapped_model = ModuleProxyWrapper(wrapped_model)
