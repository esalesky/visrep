# Copyright (c) Facebook, Inc. and its affiliates.
#
# This source code is licensed under the MIT license found in the
# LICENSE file in the root directory of this source tree.

import logging
import math
import os

import torch
import torch.nn as nn
import torch.nn.functional as F
<<<<<<< HEAD

from fairseq import checkpoint_utils
=======
from fairseq import checkpoint_utils
from fairseq.incremental_decoding_utils import with_incremental_state
>>>>>>> 5ac5e8a2
from fairseq.models import (
    CompositeEncoder,
    FairseqDecoder,
    FairseqEncoder,
    FairseqEncoderDecoderModel,
    register_model,
    register_model_architecture,
)
from fairseq.modules import (
    DownsampledMultiHeadAttention,
<<<<<<< HEAD
=======
    FairseqDropout,
>>>>>>> 5ac5e8a2
    GradMultiply,
    LayerNorm,
    LearnedPositionalEmbedding,
    LinearizedConvolution,
)
<<<<<<< HEAD
=======

>>>>>>> 5ac5e8a2

logger = logging.getLogger(__name__)


@register_model("fconv_self_att")
class FConvModelSelfAtt(FairseqEncoderDecoderModel):
    @classmethod
    def hub_models(cls):
        return {
            "conv.stories.pretrained": {
                "path": "https://dl.fbaipublicfiles.com/fairseq/models/stories_checkpoint.tar.gz",
                "checkpoint_file": "pretrained_checkpoint.pt",
                "tokenizer": "nltk",
            },
            "conv.stories": {
                "path": "https://dl.fbaipublicfiles.com/fairseq/models/stories_checkpoint.tar.gz",
                "checkpoint_file": "fusion_checkpoint.pt",
                "tokenizer": "nltk",
                "pretrained": "True",
                "pretrained_checkpoint": "./pretrained_checkpoint.pt",
            },
            # Test set containing dictionaries
            "data.stories": "https://dl.fbaipublicfiles.com/fairseq/data/stories_test.tar.bz2",
        }

<<<<<<< HEAD
@register_model('fconv_self_att')
class FConvModelSelfAtt(FairseqEncoderDecoderModel):

    @classmethod
    def hub_models(cls):
        return {
            'conv.stories': 'https://dl.fbaipublicfiles.com/fairseq/models/stories_checkpoint.tar.bz2',
            # Test set containing dictionaries
            'data.stories': 'https://dl.fbaipublicfiles.com/fairseq/data/stories_test.tar.bz2',
        }

=======
>>>>>>> 5ac5e8a2
    def __init__(self, encoder, decoder, pretrained_encoder=None):
        super().__init__(encoder, decoder)
        self.encoder.num_attention_layers = sum(
            layer is not None for layer in decoder.attention
        )
        self.pretrained_encoder = pretrained_encoder
        if self.pretrained_encoder is None:
            encoders = {"encoder": encoder}
        else:
            encoders = {"encoder": encoder, "pretrained": self.pretrained_encoder}
        # for fusion model, CompositeEncoder contains both pretrained and training encoders
        # these are forwarded and then combined in the decoder
        self.encoder = CompositeEncoder(encoders)

    @staticmethod
    def add_args(parser):
        """Add model-specific arguments to the parser."""
        # fmt: off
        parser.add_argument('--dropout', type=float, metavar='D',
                            help='dropout probability')
        parser.add_argument('--encoder-embed-dim', type=int, metavar='N',
                            help='encoder embedding dimension')
        parser.add_argument('--encoder-layers', type=str, metavar='EXPR',
                            help='encoder layers [(dim, kernel_size), ...]')
        parser.add_argument('--decoder-embed-dim', type=int, metavar='N',
                            help='decoder embedding dimension')
        parser.add_argument('--decoder-layers', type=str, metavar='EXPR',
                            help='decoder layers [(dim, kernel_size), ...]')
        parser.add_argument('--decoder-out-embed-dim', type=int, metavar='N',
                            help='decoder output embedding dimension')
        parser.add_argument('--decoder-attention', type=str, metavar='EXPR',
                            help='decoder attention [True, ...]')
        parser.add_argument('--self-attention', type=str, metavar='EXPR',
                            help='decoder self-attention layers, ex: [True] + [False]*5')
        parser.add_argument('--multihead-attention-nheads', type=int,
                            help='Number of heads to use in attention')
        parser.add_argument('--multihead-self-attention-nheads', type=int,
                            help='Number of heads to use in self-attention')
        parser.add_argument('--encoder-attention', type=str, metavar='EXPR',
                            help='encoder attention [True, ...]')
        parser.add_argument('--encoder-attention-nheads', type=int,
                            help='Number of heads to use in encoder attention')
        parser.add_argument('--project-input', type=str, metavar='EXPR',
                            help='Use projections in self-attention [True, ...]')
        parser.add_argument('--gated-attention', type=str, metavar='EXPR',
                            help='Use GLU layers in self-attention projections [True, ...]')
        parser.add_argument('--downsample', type=str, metavar='EXPR',
                            help='Use downsampling in self-attention [True, ...]')
        parser.add_argument('--pretrained-checkpoint', metavar='DIR',
                            help='path to load checkpoint from pretrained model')
        parser.add_argument('--pretrained', type=str, metavar='EXPR',
                            help='use pretrained model when training [True, ...]')
        # fmt: on

    @classmethod
    def build_model(cls, args, task):
        """Build a new model instance."""
        trained_encoder, trained_decoder = None, None
        pretrained = eval(args.pretrained)
        if pretrained:
<<<<<<< HEAD
            print("| loading pretrained model")
=======
            logger.info("loading pretrained model")
            if not os.path.exists(args.pretrained_checkpoint):
                new_pretrained_checkpoint = os.path.join(
                    args.data, args.pretrained_checkpoint
                )
                if os.path.exists(new_pretrained_checkpoint):
                    args.pretrained_checkpoint = new_pretrained_checkpoint
>>>>>>> 5ac5e8a2
            trained_model = checkpoint_utils.load_model_ensemble(
                filenames=[args.pretrained_checkpoint],
                task=task,
            )[0][0]
            trained_decoder = list(trained_model.children())[1]
            trained_encoder = list(trained_model.children())[0]

            # freeze pretrained model
            for param in trained_decoder.parameters():
                param.requires_grad = False
            for param in trained_encoder.parameters():
                param.requires_grad = False

        encoder = FConvEncoder(
            task.source_dictionary,
            embed_dim=args.encoder_embed_dim,
            convolutions=eval(args.encoder_layers),
            dropout=args.dropout,
            max_positions=args.max_source_positions,
            attention=eval(args.encoder_attention),
            attention_nheads=args.encoder_attention_nheads,
        )

        decoder = FConvDecoder(
            task.target_dictionary,
            embed_dim=args.decoder_embed_dim,
            convolutions=eval(args.decoder_layers),
            out_embed_dim=args.decoder_out_embed_dim,
            attention=eval(args.decoder_attention),
            dropout=args.dropout,
            max_positions=args.max_target_positions,
            selfattention=eval(args.self_attention),
            attention_nheads=args.multihead_attention_nheads,
            selfattention_nheads=args.multihead_self_attention_nheads,
            project_input=eval(args.project_input),
            gated_attention=eval(args.gated_attention),
            downsample=eval(args.downsample),
            pretrained=pretrained,
            trained_decoder=trained_decoder,
        )
        model = FConvModelSelfAtt(encoder, decoder, trained_encoder)

        return model

    @property
    def pretrained(self):
        return self.pretrained_encoder is not None


class FConvEncoder(FairseqEncoder):
    """Convolutional encoder"""

    def __init__(
<<<<<<< HEAD
        self, dictionary, embed_dim=512, max_positions=1024,
        convolutions=((512, 3),) * 20, dropout=0.1, attention=False,
=======
        self,
        dictionary,
        embed_dim=512,
        max_positions=1024,
        convolutions=((512, 3),) * 20,
        dropout=0.1,
        attention=False,
>>>>>>> 5ac5e8a2
        attention_nheads=1,
    ):
        super().__init__(dictionary)
        self.dropout_module = FairseqDropout(
            dropout, module_name=self.__class__.__name__
        )
        self.num_attention_layers = None

        num_embeddings = len(dictionary)
        self.padding_idx = dictionary.pad()
        self.embed_tokens = Embedding(num_embeddings, embed_dim, self.padding_idx)
        self.embed_positions = PositionalEmbedding(
            max_positions,
            embed_dim,
            self.padding_idx,
        )

        def expand_bool_array(val):
            if isinstance(val, bool):
                # expand True into [True, True, ...] and do the same with False
                return [val] * len(convolutions)
            return val

        attention = expand_bool_array(attention)

        in_channels = convolutions[0][0]
        self.fc1 = Linear(embed_dim, in_channels, dropout=dropout)
        self.projections = nn.ModuleList()
        self.convolutions = nn.ModuleList()
        self.attention = nn.ModuleList()
        self.attproj = nn.ModuleList()
        for i, (out_channels, kernel_size) in enumerate(convolutions):
            self.projections.append(
                Linear(in_channels, out_channels)
                if in_channels != out_channels
                else None
            )
            self.convolutions.append(
                ConvTBC(in_channels, out_channels * 2, kernel_size, dropout=dropout)
            )

            self.attention.append(
                SelfAttention(out_channels, embed_dim, attention_nheads)
                if attention[i]
                else None
            )
            in_channels = out_channels

        self.fc2 = Linear(in_channels, embed_dim)

    def forward(self, src_tokens, src_lengths):
        # embed tokens and positions
        x = self.embed_tokens(src_tokens) + self.embed_positions(src_tokens)
        x = self.dropout_module(x)
        input_embedding = x.transpose(0, 1)

        # project to size of convolution
        x = self.fc1(x)

        encoder_padding_mask = src_tokens.eq(self.padding_idx).t()  # -> T x B
        if not encoder_padding_mask.any():
            encoder_padding_mask = None

        # B x T x C -> T x B x C
        x = x.transpose(0, 1)

        # temporal convolutions
        for proj, conv, attention in zip(
            self.projections, self.convolutions, self.attention
        ):
            residual = x if proj is None else proj(x)

            if encoder_padding_mask is not None:
                x = x.masked_fill(encoder_padding_mask.unsqueeze(-1), 0)

            x = self.dropout_module(x)
            padding_l = (conv.kernel_size[0] - 1) // 2
            padding_r = conv.kernel_size[0] // 2
            x = F.pad(x, (0, 0, 0, 0, padding_l, padding_r))
            x = conv(x)
            x = F.glu(x, dim=2)
            if attention is not None:
                x = attention(x)
            x = (x + residual) * math.sqrt(0.5)

        # T x B x C -> B x T x C
        x = x.transpose(1, 0)

        # project back to size of embedding
        x = self.fc2(x)

        if encoder_padding_mask is not None:
            encoder_padding_mask = encoder_padding_mask.t()  # -> B x T
            x = x.masked_fill(encoder_padding_mask.unsqueeze(-1), 0)

        # scale gradients (this only affects backward, not forward)
        x = GradMultiply.apply(x, 1.0 / (2.0 * self.num_attention_layers))

        # add output to input embedding for attention
        y = (x + input_embedding.transpose(0, 1)) * math.sqrt(0.5)

        return {
            "encoder_out": (x, y),
            "encoder_padding_mask": encoder_padding_mask,  # B x T
        }

    def reorder_encoder_out(self, encoder_out, new_order):
        encoder_out["encoder_out"] = tuple(
            eo.index_select(0, new_order) for eo in encoder_out["encoder_out"]
        )

        if encoder_out["encoder_padding_mask"] is not None:
            encoder_out["encoder_padding_mask"] = encoder_out[
                "encoder_padding_mask"
            ].index_select(0, new_order)

        if "pretrained" in encoder_out:
            encoder_out["pretrained"]["encoder_out"] = tuple(
                eo.index_select(0, new_order)
                for eo in encoder_out["pretrained"]["encoder_out"]
            )

        return encoder_out

    def max_positions(self):
        """Maximum input length supported by the encoder."""
        return self.embed_positions.max_positions


@with_incremental_state
class FConvDecoder(FairseqDecoder):
    """Convolutional decoder"""

    def __init__(
<<<<<<< HEAD
        self, dictionary, embed_dim=512, out_embed_dim=256, max_positions=1024,
        convolutions=((512, 3),) * 8, attention=True, dropout=0.1,
        selfattention=False, attention_nheads=1, selfattention_nheads=1,
        project_input=False, gated_attention=False, downsample=False,
        pretrained=False, trained_decoder=None,
=======
        self,
        dictionary,
        embed_dim=512,
        out_embed_dim=256,
        max_positions=1024,
        convolutions=((512, 3),) * 8,
        attention=True,
        dropout=0.1,
        selfattention=False,
        attention_nheads=1,
        selfattention_nheads=1,
        project_input=False,
        gated_attention=False,
        downsample=False,
        pretrained=False,
        trained_decoder=None,
>>>>>>> 5ac5e8a2
    ):
        super().__init__(dictionary)
        self.register_buffer("version", torch.Tensor([2]))
        self.pretrained = pretrained
        self.pretrained_decoder = trained_decoder
<<<<<<< HEAD
        self.dropout = dropout
=======
        self.dropout_module = FairseqDropout(
            dropout, module_name=self.__class__.__name__
        )
>>>>>>> 5ac5e8a2
        self.need_attn = True
        in_channels = convolutions[0][0]

        def expand_bool_array(val):
            if isinstance(val, bool):
                # expand True into [True, True, ...] and do the same with False
                return [val] * len(convolutions)
            return val

        attention = expand_bool_array(attention)
        selfattention = expand_bool_array(selfattention)

        if not isinstance(attention, list) or len(attention) != len(convolutions):
            raise ValueError(
                "Attention is expected to be a list of booleans of "
                "length equal to the number of layers."
            )

        num_embeddings = len(dictionary)
        padding_idx = dictionary.pad()
        self.embed_tokens = Embedding(num_embeddings, embed_dim, padding_idx)

        self.embed_positions = PositionalEmbedding(
            max_positions,
            embed_dim,
            padding_idx,
        )

        self.fc1 = Linear(embed_dim, in_channels, dropout=dropout)
        self.projections = nn.ModuleList()
        self.convolutions = nn.ModuleList()
        self.attention = nn.ModuleList()
        self.selfattention = nn.ModuleList()
        self.attproj = nn.ModuleList()
        for i, (out_channels, kernel_size) in enumerate(convolutions):
            self.projections.append(
                Linear(in_channels, out_channels)
                if in_channels != out_channels
                else None
            )
            self.convolutions.append(
                LinearizedConv1d(
                    in_channels,
                    out_channels * 2,
                    kernel_size,
                    padding=(kernel_size - 1),
                    dropout=dropout,
                )
            )

            self.attention.append(
                DownsampledMultiHeadAttention(
                    out_channels,
                    embed_dim,
                    attention_nheads,
                    project_input=project_input,
                    gated=False,
                    downsample=False,
                )
                if attention[i]
                else None
            )

            self.attproj.append(
                Linear(out_channels, embed_dim, dropout=dropout)
                if attention[i]
                else None
            )
            self.selfattention.append(
                SelfAttention(
                    out_channels,
                    embed_dim,
                    selfattention_nheads,
                    project_input=project_input,
                    gated=gated_attention,
                    downsample=downsample,
                )
                if selfattention[i]
                else None
            )
            in_channels = out_channels

        self.fc2 = Linear(in_channels, out_embed_dim)
        self.fc3 = Linear(out_embed_dim, num_embeddings, dropout=dropout)

        # model fusion
        if self.pretrained:
            # independent gates are learned from the concatenated input
            self.gate1 = nn.Sequential(
                Linear(out_embed_dim * 2, out_embed_dim), nn.Sigmoid()
            )
            self.gate2 = nn.Sequential(
                Linear(out_embed_dim * 2, out_embed_dim), nn.Sigmoid()
            )
            # pretrained and trained models are joined
            self.joining = nn.Sequential(
<<<<<<< HEAD
                Linear(out_embed_dim*2, out_embed_dim*2),
                LayerNorm(out_embed_dim*2),
                nn.GLU(),
                Linear(out_embed_dim, out_embed_dim*2),
                LayerNorm(out_embed_dim*2),
                nn.GLU(),
                Linear(out_embed_dim, out_embed_dim),
                LayerNorm(out_embed_dim)
=======
                Linear(out_embed_dim * 2, out_embed_dim * 2),
                LayerNorm(out_embed_dim * 2),
                nn.GLU(),
                Linear(out_embed_dim, out_embed_dim * 2),
                LayerNorm(out_embed_dim * 2),
                nn.GLU(),
                Linear(out_embed_dim, out_embed_dim),
                LayerNorm(out_embed_dim),
>>>>>>> 5ac5e8a2
            )
            # pretrained model contains an output layer that is nhid -> vocab size
            # but the models are combined in their hidden state
            # the hook stores the output of the pretrained model forward
            self.pretrained_outputs = {}

            def save_output():
                def hook(a, b, output):
                    self.pretrained_outputs["out"] = output

                return hook

            self.pretrained_decoder.fc2.register_forward_hook(save_output())

    def forward(self, prev_output_tokens, encoder_out):
<<<<<<< HEAD
        trained_encoder_out = encoder_out['pretrained'] if self.pretrained else None
        encoder_out = encoder_out['encoder']['encoder_out']
=======
        trained_encoder_out = encoder_out["pretrained"] if self.pretrained else None
        encoder_out = encoder_out["encoder"]["encoder_out"]
>>>>>>> 5ac5e8a2

        encoder_a, encoder_b = self._split_encoder_out(encoder_out)

        # embed positions
        positions = self.embed_positions(prev_output_tokens)

        # embed tokens and positions
        x = self.embed_tokens(prev_output_tokens) + positions
        x = self.dropout_module(x)
        target_embedding = x.transpose(0, 1)

        # project to size of convolution
        x = self.fc1(x)

        # B x T x C -> T x B x C
        x = x.transpose(0, 1)

        # temporal convolutions
        avg_attn_scores = None
        for proj, conv, attention, selfattention, attproj in zip(
            self.projections,
            self.convolutions,
            self.attention,
            self.selfattention,
            self.attproj,
        ):
            residual = x if proj is None else proj(x)

            x = self.dropout_module(x)
            x = conv(x)
            x = F.glu(x, dim=2)

            # attention
            if attention is not None:
                r = x
                x, attn_scores = attention(
                    attproj(x) + target_embedding, encoder_a, encoder_b
                )
                x = x + r
                if not self.training and self.need_attn:
                    if avg_attn_scores is None:
                        avg_attn_scores = attn_scores
                    else:
                        avg_attn_scores.add_(attn_scores)

            if selfattention is not None:
                x = selfattention(x)

            x = (x + residual) * math.sqrt(0.5)

        # T x B x C -> B x T x C
        x = x.transpose(0, 1)

        # project back to size of vocabulary
        x = self.fc2(x)
        x = self.dropout_module(x)
        if not self.pretrained:
            x = self.fc3(x)

        # fusion gating
        if self.pretrained:
            trained_x, _ = self.pretrained_decoder.forward(
                prev_output_tokens, trained_encoder_out
            )
            y = torch.cat([x, self.pretrained_outputs["out"]], dim=-1)
            gate1 = self.gate1(y)
            gate2 = self.gate2(y)
            gated_x1 = gate1 * x
            gated_x2 = gate2 * self.pretrained_outputs["out"]
            fusion = torch.cat([gated_x1, gated_x2], dim=-1)
            fusion = self.joining(fusion)
            fusion_output = self.fc3(fusion)
            return fusion_output, avg_attn_scores
        else:
            return x, avg_attn_scores

    def max_positions(self):
        """Maximum output length supported by the decoder."""
        return self.embed_positions.max_positions

    def make_generation_fast_(self, need_attn=False, **kwargs):
        self.need_attn = need_attn

    def _split_encoder_out(self, encoder_out):
        """Split and transpose encoder outputs."""
        # transpose only once to speed up attention layers
        encoder_a, encoder_b = encoder_out
        encoder_a = encoder_a.transpose(0, 1).contiguous()
        encoder_b = encoder_b.transpose(0, 1).contiguous()
        result = (encoder_a, encoder_b)
        return result


class SelfAttention(nn.Module):
    def __init__(
        self,
        out_channels,
        embed_dim,
        num_heads,
        project_input=False,
        gated=False,
        downsample=False,
    ):
        super().__init__()
        self.attention = DownsampledMultiHeadAttention(
            out_channels,
            embed_dim,
            num_heads,
            dropout=0,
            bias=True,
            project_input=project_input,
            gated=gated,
            downsample=downsample,
        )
        self.in_proj_q = Linear(out_channels, embed_dim)
        self.in_proj_k = Linear(out_channels, embed_dim)
        self.in_proj_v = Linear(out_channels, embed_dim)
        self.ln = LayerNorm(out_channels)

    def forward(self, x):
        residual = x
        query = self.in_proj_q(x)
        key = self.in_proj_k(x)
        value = self.in_proj_v(x)
        x, _ = self.attention(
            query, key, value, mask_future_timesteps=True, use_scalar_bias=True
        )
        return self.ln(x + residual)


def Embedding(num_embeddings, embedding_dim, padding_idx):
    m = nn.Embedding(num_embeddings, embedding_dim, padding_idx=padding_idx)
    m.weight.data.normal_(0, 0.1)
    return m


def PositionalEmbedding(num_embeddings, embedding_dim, padding_idx):
    m = LearnedPositionalEmbedding(num_embeddings, embedding_dim, padding_idx)
    m.weight.data.normal_(0, 0.1)
    return m


def Linear(in_features, out_features, dropout=0.0):
    """Weight-normalized Linear layer (input: N x T x C)"""
    m = nn.Linear(in_features, out_features)
    m.weight.data.normal_(mean=0, std=math.sqrt((1 - dropout) / in_features))
    m.bias.data.zero_()
    return m


def LinearizedConv1d(in_channels, out_channels, kernel_size, dropout=0.0, **kwargs):
    """Weight-normalized Conv1d layer optimized for decoding"""
    m = LinearizedConvolution(in_channels, out_channels, kernel_size, **kwargs)
    std = math.sqrt((4 * (1.0 - dropout)) / (m.kernel_size[0] * in_channels))
    m.weight.data.normal_(mean=0, std=std)
    m.bias.data.zero_()
    return m


def ConvTBC(in_channels, out_channels, kernel_size, dropout=0.0, **kwargs):
    """Weight-normalized Conv1d layer"""
    from fairseq.modules import ConvTBC

    m = ConvTBC(in_channels, out_channels, kernel_size, **kwargs)
    std = math.sqrt((4 * (1.0 - dropout)) / (m.kernel_size[0] * in_channels))
    m.weight.data.normal_(mean=0, std=std)
    m.bias.data.zero_()
    return m


@register_model_architecture("fconv_self_att", "fconv_self_att")
def base_architecture(args):
    args.dropout = getattr(args, "dropout", 0.1)
    args.encoder_embed_dim = getattr(args, "encoder_embed_dim", 512)
    args.encoder_layers = getattr(args, "encoder_layers", "[(512, 3)] * 3")
    args.decoder_embed_dim = getattr(args, "decoder_embed_dim", 512)
    args.decoder_layers = getattr(args, "decoder_layers", "[(512, 3)] * 8")
    args.decoder_out_embed_dim = getattr(args, "decoder_out_embed_dim", 256)
    args.decoder_attention = getattr(args, "decoder_attention", "True")
    args.self_attention = getattr(args, "self_attention", "False")
    args.encoder_attention = getattr(args, "encoder_attention", "False")
    args.multihead_attention_nheads = getattr(args, "multihead_attention_nheads", 1)
    args.multihead_self_attention_nheads = getattr(
        args, "multihead_self_attention_nheads", 1
    )
    args.encoder_attention_nheads = getattr(args, "encoder_attention_nheads", 1)
    args.project_input = getattr(args, "project_input", "False")
    args.gated_attention = getattr(args, "gated_attention", "False")
    args.downsample = getattr(args, "downsample", "False")
    args.pretrained_checkpoint = getattr(args, "pretrained_checkpoint", "")
    args.pretrained = getattr(args, "pretrained", "False")


@register_model_architecture("fconv_self_att", "fconv_self_att_wp")
def fconv_self_att_wp(args):
    args.encoder_embed_dim = getattr(args, "encoder_embed_dim", 256)
    args.encoder_layers = getattr(
        args, "encoder_layers", "[(128, 3)] * 2 + [(512,3)] * 1"
    )
    args.decoder_embed_dim = getattr(args, "decoder_embed_dim", 256)
    args.decoder_layers = getattr(
        args, "decoder_layers", "[(512, 4)] * 4 + [(768, 4)] * 2 + [(1024, 4)] * 1"
    )
    args.decoder_out_embed_dim = getattr(args, "decoder_out_embed_dim", 256)
    args.self_attention = getattr(args, "self_attention", "True")
    args.multihead_self_attention_nheads = getattr(
        args, "multihead_self_attention_nheads", 4
    )
    args.project_input = getattr(args, "project_input", "True")
    args.gated_attention = getattr(args, "gated_attention", "True")
    args.downsample = getattr(args, "downsample", "True")
    base_architecture(args)<|MERGE_RESOLUTION|>--- conflicted
+++ resolved
@@ -10,13 +10,8 @@
 import torch
 import torch.nn as nn
 import torch.nn.functional as F
-<<<<<<< HEAD
-
-from fairseq import checkpoint_utils
-=======
 from fairseq import checkpoint_utils
 from fairseq.incremental_decoding_utils import with_incremental_state
->>>>>>> 5ac5e8a2
 from fairseq.models import (
     CompositeEncoder,
     FairseqDecoder,
@@ -27,19 +22,13 @@
 )
 from fairseq.modules import (
     DownsampledMultiHeadAttention,
-<<<<<<< HEAD
-=======
     FairseqDropout,
->>>>>>> 5ac5e8a2
     GradMultiply,
     LayerNorm,
     LearnedPositionalEmbedding,
     LinearizedConvolution,
 )
-<<<<<<< HEAD
-=======
-
->>>>>>> 5ac5e8a2
+
 
 logger = logging.getLogger(__name__)
 
@@ -65,20 +54,6 @@
             "data.stories": "https://dl.fbaipublicfiles.com/fairseq/data/stories_test.tar.bz2",
         }
 
-<<<<<<< HEAD
-@register_model('fconv_self_att')
-class FConvModelSelfAtt(FairseqEncoderDecoderModel):
-
-    @classmethod
-    def hub_models(cls):
-        return {
-            'conv.stories': 'https://dl.fbaipublicfiles.com/fairseq/models/stories_checkpoint.tar.bz2',
-            # Test set containing dictionaries
-            'data.stories': 'https://dl.fbaipublicfiles.com/fairseq/data/stories_test.tar.bz2',
-        }
-
-=======
->>>>>>> 5ac5e8a2
     def __init__(self, encoder, decoder, pretrained_encoder=None):
         super().__init__(encoder, decoder)
         self.encoder.num_attention_layers = sum(
@@ -139,9 +114,6 @@
         trained_encoder, trained_decoder = None, None
         pretrained = eval(args.pretrained)
         if pretrained:
-<<<<<<< HEAD
-            print("| loading pretrained model")
-=======
             logger.info("loading pretrained model")
             if not os.path.exists(args.pretrained_checkpoint):
                 new_pretrained_checkpoint = os.path.join(
@@ -149,7 +121,6 @@
                 )
                 if os.path.exists(new_pretrained_checkpoint):
                     args.pretrained_checkpoint = new_pretrained_checkpoint
->>>>>>> 5ac5e8a2
             trained_model = checkpoint_utils.load_model_ensemble(
                 filenames=[args.pretrained_checkpoint],
                 task=task,
@@ -203,10 +174,6 @@
     """Convolutional encoder"""
 
     def __init__(
-<<<<<<< HEAD
-        self, dictionary, embed_dim=512, max_positions=1024,
-        convolutions=((512, 3),) * 20, dropout=0.1, attention=False,
-=======
         self,
         dictionary,
         embed_dim=512,
@@ -214,7 +181,6 @@
         convolutions=((512, 3),) * 20,
         dropout=0.1,
         attention=False,
->>>>>>> 5ac5e8a2
         attention_nheads=1,
     ):
         super().__init__(dictionary)
@@ -349,13 +315,6 @@
     """Convolutional decoder"""
 
     def __init__(
-<<<<<<< HEAD
-        self, dictionary, embed_dim=512, out_embed_dim=256, max_positions=1024,
-        convolutions=((512, 3),) * 8, attention=True, dropout=0.1,
-        selfattention=False, attention_nheads=1, selfattention_nheads=1,
-        project_input=False, gated_attention=False, downsample=False,
-        pretrained=False, trained_decoder=None,
-=======
         self,
         dictionary,
         embed_dim=512,
@@ -372,19 +331,14 @@
         downsample=False,
         pretrained=False,
         trained_decoder=None,
->>>>>>> 5ac5e8a2
     ):
         super().__init__(dictionary)
         self.register_buffer("version", torch.Tensor([2]))
         self.pretrained = pretrained
         self.pretrained_decoder = trained_decoder
-<<<<<<< HEAD
-        self.dropout = dropout
-=======
         self.dropout_module = FairseqDropout(
             dropout, module_name=self.__class__.__name__
         )
->>>>>>> 5ac5e8a2
         self.need_attn = True
         in_channels = convolutions[0][0]
 
@@ -481,16 +435,6 @@
             )
             # pretrained and trained models are joined
             self.joining = nn.Sequential(
-<<<<<<< HEAD
-                Linear(out_embed_dim*2, out_embed_dim*2),
-                LayerNorm(out_embed_dim*2),
-                nn.GLU(),
-                Linear(out_embed_dim, out_embed_dim*2),
-                LayerNorm(out_embed_dim*2),
-                nn.GLU(),
-                Linear(out_embed_dim, out_embed_dim),
-                LayerNorm(out_embed_dim)
-=======
                 Linear(out_embed_dim * 2, out_embed_dim * 2),
                 LayerNorm(out_embed_dim * 2),
                 nn.GLU(),
@@ -499,7 +443,6 @@
                 nn.GLU(),
                 Linear(out_embed_dim, out_embed_dim),
                 LayerNorm(out_embed_dim),
->>>>>>> 5ac5e8a2
             )
             # pretrained model contains an output layer that is nhid -> vocab size
             # but the models are combined in their hidden state
@@ -515,13 +458,8 @@
             self.pretrained_decoder.fc2.register_forward_hook(save_output())
 
     def forward(self, prev_output_tokens, encoder_out):
-<<<<<<< HEAD
-        trained_encoder_out = encoder_out['pretrained'] if self.pretrained else None
-        encoder_out = encoder_out['encoder']['encoder_out']
-=======
         trained_encoder_out = encoder_out["pretrained"] if self.pretrained else None
         encoder_out = encoder_out["encoder"]["encoder_out"]
->>>>>>> 5ac5e8a2
 
         encoder_a, encoder_b = self._split_encoder_out(encoder_out)
 
