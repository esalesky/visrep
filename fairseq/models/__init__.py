# Copyright (c) Facebook, Inc. and its affiliates.
#
# This source code is licensed under the MIT license found in the
# LICENSE file in the root directory of this source tree.
<<<<<<< HEAD
=======
"""isort:skip_file"""
>>>>>>> 5ac5e8a2

import argparse
import importlib
import os

<<<<<<< HEAD
=======
from fairseq.dataclass import FairseqDataclass
from fairseq.dataclass.utils import merge_with_parent, populate_dataclass
from hydra.core.config_store import ConfigStore

from .composite_encoder import CompositeEncoder
from .distributed_fairseq_model import DistributedFairseqModel
>>>>>>> 5ac5e8a2
from .fairseq_decoder import FairseqDecoder
from .fairseq_encoder import FairseqEncoder
from .fairseq_incremental_decoder import FairseqIncrementalDecoder
from .fairseq_model import (
    BaseFairseqModel,
<<<<<<< HEAD
    FairseqEncoderModel,
    FairseqEncoderDecoderModel,
=======
    FairseqEncoderDecoderModel,
    FairseqEncoderModel,
>>>>>>> 5ac5e8a2
    FairseqLanguageModel,
    FairseqModel,
    FairseqMultiModel,
)

<<<<<<< HEAD
from .composite_encoder import CompositeEncoder
from .distributed_fairseq_model import DistributedFairseqModel

=======
>>>>>>> 5ac5e8a2

MODEL_REGISTRY = {}
MODEL_DATACLASS_REGISTRY = {}
ARCH_MODEL_REGISTRY = {}
ARCH_MODEL_NAME_REGISTRY = {}
ARCH_MODEL_INV_REGISTRY = {}
ARCH_CONFIG_REGISTRY = {}


__all__ = [
<<<<<<< HEAD
    'BaseFairseqModel',
    'CompositeEncoder',
    'DistributedFairseqModel',
    'FairseqDecoder',
    'FairseqEncoder',
    'FairseqEncoderDecoderModel',
    'FairseqEncoderModel',
    'FairseqIncrementalDecoder',
    'FairseqLanguageModel',
    'FairseqModel',
    'FairseqMultiModel',
]


def build_model(args, task):
    return ARCH_MODEL_REGISTRY[args.arch].build_model(args, task)


def register_model(name):
=======
    "BaseFairseqModel",
    "CompositeEncoder",
    "DistributedFairseqModel",
    "FairseqDecoder",
    "FairseqEncoder",
    "FairseqEncoderDecoderModel",
    "FairseqEncoderModel",
    "FairseqIncrementalDecoder",
    "FairseqLanguageModel",
    "FairseqModel",
    "FairseqMultiModel",
]


def build_model(cfg: FairseqDataclass, task):

    model = None
    model_type = getattr(cfg, "_name", None) or getattr(cfg, "arch", None)

    if not model_type and len(cfg) == 1:
        # this is hit if config object is nested in directory that is named after model type

        model_type = next(iter(cfg))
        if model_type in MODEL_DATACLASS_REGISTRY:
            cfg = cfg[model_type]
        else:
            raise Exception(
                "Could not infer model type from directory. Please add _name field to indicate model type. "
                "Available models: "
                + str(MODEL_DATACLASS_REGISTRY.keys())
                + " Requested model type: "
                + model_type
            )

    if model_type in ARCH_MODEL_REGISTRY:
        # case 1: legacy models
        model = ARCH_MODEL_REGISTRY[model_type]
    elif model_type in MODEL_DATACLASS_REGISTRY:
        # case 2: config-driven models
        model = MODEL_REGISTRY[model_type]

    if model_type in MODEL_DATACLASS_REGISTRY:
        # set defaults from dataclass. note that arch name and model name can be the same
        dc = MODEL_DATACLASS_REGISTRY[model_type]
        if isinstance(cfg, argparse.Namespace):
            cfg = populate_dataclass(dc(), cfg)
        else:
            cfg = merge_with_parent(dc(), cfg)

    assert model is not None, (
        f"Could not infer model type from {cfg}. "
        f"Available models: "
        + str(MODEL_DATACLASS_REGISTRY.keys())
        + " Requested model type: "
        + model_type
    )

    return model.build_model(cfg, task)


def register_model(name, dataclass=None):
>>>>>>> 5ac5e8a2
    """
    New model types can be added to fairseq with the :func:`register_model`
    function decorator.

    For example::

        @register_model('lstm')
        class LSTM(FairseqEncoderDecoderModel):
            (...)

    .. note:: All models must implement the :class:`BaseFairseqModel` interface.
        Typically you will extend :class:`FairseqEncoderDecoderModel` for
        sequence-to-sequence tasks or :class:`FairseqLanguageModel` for
        language modeling tasks.

    Args:
        name (str): the name of the model
    """

    def register_model_cls(cls):
        if name in MODEL_REGISTRY:
            raise ValueError("Cannot register duplicate model ({})".format(name))
        if not issubclass(cls, BaseFairseqModel):
            raise ValueError(
                "Model ({}: {}) must extend BaseFairseqModel".format(name, cls.__name__)
            )
        MODEL_REGISTRY[name] = cls
        if dataclass is not None and not issubclass(dataclass, FairseqDataclass):
            raise ValueError(
                "Dataclass {} must extend FairseqDataclass".format(dataclass)
            )

        cls.__dataclass = dataclass
        if dataclass is not None:
            MODEL_DATACLASS_REGISTRY[name] = dataclass

            cs = ConfigStore.instance()
            node = dataclass()
            node._name = name
            cs.store(name=name, group="model", node=node, provider="fairseq")

            @register_model_architecture(name, name)
            def noop(_):
                pass

        return cls

    return register_model_cls


def register_model_architecture(model_name, arch_name):
    """
    New model architectures can be added to fairseq with the
    :func:`register_model_architecture` function decorator. After registration,
    model architectures can be selected with the ``--arch`` command-line
    argument.

    For example::

        @register_model_architecture('lstm', 'lstm_luong_wmt_en_de')
        def lstm_luong_wmt_en_de(cfg):
            args.encoder_embed_dim = getattr(cfg.model, 'encoder_embed_dim', 1000)
            (...)

    The decorated function should take a single argument *cfg*, which is a
    :class:`omegaconf.DictConfig`. The decorated function should modify these
    arguments in-place to match the desired architecture.

    Args:
        model_name (str): the name of the Model (Model must already be
            registered)
        arch_name (str): the name of the model architecture (``--arch``)
    """

    def register_model_arch_fn(fn):
        if model_name not in MODEL_REGISTRY:
            raise ValueError(
                "Cannot register model architecture for unknown model type ({})".format(
                    model_name
                )
            )
        if arch_name in ARCH_MODEL_REGISTRY:
            raise ValueError(
                "Cannot register duplicate model architecture ({})".format(arch_name)
            )
        if not callable(fn):
            raise ValueError(
                "Model architecture must be callable ({})".format(arch_name)
            )
        ARCH_MODEL_REGISTRY[arch_name] = MODEL_REGISTRY[model_name]
        ARCH_MODEL_NAME_REGISTRY[arch_name] = model_name
        ARCH_MODEL_INV_REGISTRY.setdefault(model_name, []).append(arch_name)
        ARCH_CONFIG_REGISTRY[arch_name] = fn
        return fn

    return register_model_arch_fn


# automatically import any Python files in the models/ directory
models_dir = os.path.dirname(__file__)
for file in os.listdir(models_dir):
    path = os.path.join(models_dir, file)
<<<<<<< HEAD
    if not file.startswith('_') and not file.startswith('.') and (file.endswith('.py') or os.path.isdir(path)):
        model_name = file[:file.find('.py')] if file.endswith('.py') else file
        module = importlib.import_module('fairseq.models.' + model_name)
=======
    if (
        not file.startswith("_")
        and not file.startswith(".")
        and (file.endswith(".py") or os.path.isdir(path))
    ):
        model_name = file[: file.find(".py")] if file.endswith(".py") else file
        module = importlib.import_module("fairseq.models." + model_name)
>>>>>>> 5ac5e8a2

        # extra `model_parser` for sphinx
        if model_name in MODEL_REGISTRY:
            parser = argparse.ArgumentParser(add_help=False)
            group_archs = parser.add_argument_group("Named architectures")
            group_archs.add_argument(
                "--arch", choices=ARCH_MODEL_INV_REGISTRY[model_name]
            )
            group_args = parser.add_argument_group("Additional command-line arguments")
            MODEL_REGISTRY[model_name].add_args(group_args)
            globals()[model_name + "_parser"] = parser<|MERGE_RESOLUTION|>--- conflicted
+++ resolved
@@ -2,47 +2,30 @@
 #
 # This source code is licensed under the MIT license found in the
 # LICENSE file in the root directory of this source tree.
-<<<<<<< HEAD
-=======
 """isort:skip_file"""
->>>>>>> 5ac5e8a2
 
 import argparse
 import importlib
 import os
 
-<<<<<<< HEAD
-=======
 from fairseq.dataclass import FairseqDataclass
 from fairseq.dataclass.utils import merge_with_parent, populate_dataclass
 from hydra.core.config_store import ConfigStore
 
 from .composite_encoder import CompositeEncoder
 from .distributed_fairseq_model import DistributedFairseqModel
->>>>>>> 5ac5e8a2
 from .fairseq_decoder import FairseqDecoder
 from .fairseq_encoder import FairseqEncoder
 from .fairseq_incremental_decoder import FairseqIncrementalDecoder
 from .fairseq_model import (
     BaseFairseqModel,
-<<<<<<< HEAD
-    FairseqEncoderModel,
-    FairseqEncoderDecoderModel,
-=======
     FairseqEncoderDecoderModel,
     FairseqEncoderModel,
->>>>>>> 5ac5e8a2
     FairseqLanguageModel,
     FairseqModel,
     FairseqMultiModel,
 )
 
-<<<<<<< HEAD
-from .composite_encoder import CompositeEncoder
-from .distributed_fairseq_model import DistributedFairseqModel
-
-=======
->>>>>>> 5ac5e8a2
 
 MODEL_REGISTRY = {}
 MODEL_DATACLASS_REGISTRY = {}
@@ -53,27 +36,6 @@
 
 
 __all__ = [
-<<<<<<< HEAD
-    'BaseFairseqModel',
-    'CompositeEncoder',
-    'DistributedFairseqModel',
-    'FairseqDecoder',
-    'FairseqEncoder',
-    'FairseqEncoderDecoderModel',
-    'FairseqEncoderModel',
-    'FairseqIncrementalDecoder',
-    'FairseqLanguageModel',
-    'FairseqModel',
-    'FairseqMultiModel',
-]
-
-
-def build_model(args, task):
-    return ARCH_MODEL_REGISTRY[args.arch].build_model(args, task)
-
-
-def register_model(name):
-=======
     "BaseFairseqModel",
     "CompositeEncoder",
     "DistributedFairseqModel",
@@ -135,7 +97,6 @@
 
 
 def register_model(name, dataclass=None):
->>>>>>> 5ac5e8a2
     """
     New model types can be added to fairseq with the :func:`register_model`
     function decorator.
@@ -238,11 +199,6 @@
 models_dir = os.path.dirname(__file__)
 for file in os.listdir(models_dir):
     path = os.path.join(models_dir, file)
-<<<<<<< HEAD
-    if not file.startswith('_') and not file.startswith('.') and (file.endswith('.py') or os.path.isdir(path)):
-        model_name = file[:file.find('.py')] if file.endswith('.py') else file
-        module = importlib.import_module('fairseq.models.' + model_name)
-=======
     if (
         not file.startswith("_")
         and not file.startswith(".")
@@ -250,7 +206,6 @@
     ):
         model_name = file[: file.find(".py")] if file.endswith(".py") else file
         module = importlib.import_module("fairseq.models." + model_name)
->>>>>>> 5ac5e8a2
 
         # extra `model_parser` for sphinx
         if model_name in MODEL_REGISTRY:
