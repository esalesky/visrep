--- conflicted
+++ resolved
@@ -3,11 +3,7 @@
 # This source code is licensed under the MIT license found in the
 # LICENSE file in the root directory of this source tree.
 
-<<<<<<< HEAD
-from fairseq.models import FairseqEncoder
-=======
 from .fairseq_encoder import FairseqEncoder
->>>>>>> 5ac5e8a2
 
 
 class CompositeEncoder(FairseqEncoder):
