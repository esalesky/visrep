--- conflicted
+++ resolved
@@ -2,30 +2,12 @@
 #
 # This source code is licensed under the MIT license found in the
 # LICENSE file in the root directory of this source tree.
-<<<<<<< HEAD
-=======
 
 from typing import Dict, List, Optional, Tuple
->>>>>>> 5ac5e8a2
 
 import torch
 import torch.nn as nn
 import torch.nn.functional as F
-<<<<<<< HEAD
-
-from fairseq import options, utils
-from fairseq.models import (
-    FairseqEncoder,
-    FairseqIncrementalDecoder,
-    FairseqEncoderDecoderModel,
-    register_model,
-    register_model_architecture,
-)
-from fairseq.modules import AdaptiveSoftmax
-
-
-@register_model('lstm')
-=======
 from fairseq import utils
 from fairseq.models import (
     FairseqEncoder,
@@ -43,7 +25,6 @@
 
 
 @register_model("lstm")
->>>>>>> 5ac5e8a2
 class LSTMModel(FairseqEncoderDecoderModel):
     def __init__(self, encoder, decoder):
         super().__init__(encoder, decoder)
@@ -476,20 +457,6 @@
 
         if adaptive_softmax_cutoff is not None:
             # setting adaptive_softmax dropout to dropout_out for now but can be redefined
-<<<<<<< HEAD
-            self.adaptive_softmax = AdaptiveSoftmax(num_embeddings, hidden_size, adaptive_softmax_cutoff,
-                                                    dropout=dropout_out)
-        elif not self.share_input_output_embed:
-            self.fc_out = Linear(out_embed_dim, num_embeddings, dropout=dropout_out)
-
-    def forward(self, prev_output_tokens, encoder_out, incremental_state=None):
-        encoder_padding_mask = encoder_out['encoder_padding_mask']
-        encoder_out = encoder_out['encoder_out']
-
-        if incremental_state is not None:
-            prev_output_tokens = prev_output_tokens[:, -1:]
-        bsz, seqlen = prev_output_tokens.size()
-=======
             self.adaptive_softmax = AdaptiveSoftmax(
                 num_embeddings,
                 hidden_size,
@@ -510,7 +477,6 @@
             prev_output_tokens, encoder_out, incremental_state
         )
         return self.output_layer(x), attn_scores
->>>>>>> 5ac5e8a2
 
     def extract_features(
         self,
