--- conflicted
+++ resolved
@@ -63,6 +63,8 @@
         parser.add_argument('--share-all-embeddings', default=False, action='store_true',
                             help='share encoder, decoder and output embeddings'
                                  ' (requires shared dictionary and embed dim)')
+        parser.add_argument('--num-source-feats', default=1, action='store',
+                            help='encoder will except (BS x SEQLEN x FEAT) sized input')
 
         # Granular dropout settings (if not specified these default to --dropout)
         parser.add_argument('--encoder-dropout-in', type=float, metavar='D',
@@ -73,18 +75,7 @@
                             help='dropout probability for decoder input embedding')
         parser.add_argument('--decoder-dropout-out', type=float, metavar='D',
                             help='dropout probability for decoder output')
-<<<<<<< HEAD
-        parser.add_argument('--share-decoder-input-output-embed', default=False,
-                            action='store_true',
-                            help='share decoder input and output embeddings')
-        parser.add_argument('--share-all-embeddings', default=False, action='store_true',
-                            help='share encoder, decoder and output embeddings'
-                                 ' (requires shared dictionary and embed dim)')
-        parser.add_argument('--num-source-feats', default=1, action='store',
-                            help='encoder will except (BS x SEQLEN x FEAT) sized input')
-=======
         # fmt: on
->>>>>>> fbd4cef9
 
     @classmethod
     def build_model(cls, args, task):
@@ -144,8 +135,11 @@
                 '--share-decoder-input-output-embeddings requires '
                 '--decoder-embed-dim to match --decoder-out-embed-dim'
             )
-
-<<<<<<< HEAD
+        if args.encoder_freeze_embed:
+            pretrained_encoder_embed.weight.requires_grad = False
+        if args.decoder_freeze_embed:
+            pretrained_decoder_embed.weight.requires_grad = False
+
         if args.num_source_feats > 1:
             encoder = MultiFeatLSTMEncoder(
                 dictionary=task.source_dictionary,
@@ -169,23 +163,6 @@
                 bidirectional=args.encoder_bidirectional,
                 pretrained_embed=pretrained_encoder_embed,
             )
-=======
-        if args.encoder_freeze_embed:
-            pretrained_encoder_embed.weight.requires_grad = False
-        if args.decoder_freeze_embed:
-            pretrained_decoder_embed.weight.requires_grad = False
-
-        encoder = LSTMEncoder(
-            dictionary=task.source_dictionary,
-            embed_dim=args.encoder_embed_dim,
-            hidden_size=args.encoder_hidden_size,
-            num_layers=args.encoder_layers,
-            dropout_in=args.encoder_dropout_in,
-            dropout_out=args.encoder_dropout_out,
-            bidirectional=args.encoder_bidirectional,
-            pretrained_embed=pretrained_encoder_embed,
-        )
->>>>>>> fbd4cef9
         decoder = LSTMDecoder(
             dictionary=task.target_dictionary,
             embed_dim=args.decoder_embed_dim,
@@ -640,15 +617,12 @@
     args.adaptive_softmax_cutoff = getattr(args, 'adaptive_softmax_cutoff', '10000,50000,200000')
 
 
-<<<<<<< HEAD
 @register_model_architecture('lstm', 'multifeat_lstm_wiseman_iwslt_de_en')
 def lstm_wiseman_iwslt_de_en(args):
     args.num_source_feats = 2
     lstm_wiseman_iwslt_de_en(args)
 
 
-=======
->>>>>>> fbd4cef9
 @register_model_architecture('lstm', 'lstm_wiseman_iwslt_de_en')
 def lstm_wiseman_iwslt_de_en(args):
     args.dropout = getattr(args, 'dropout', 0.1)
