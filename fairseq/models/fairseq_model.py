--- conflicted
+++ resolved
@@ -6,23 +6,13 @@
 Base classes for various fairseq models.
 """
 
-<<<<<<< HEAD
-from typing import Dict, List, Optional
-=======
 import logging
 from argparse import Namespace
 from typing import Dict, List, Optional, Tuple
->>>>>>> 5ac5e8a2
 
 import torch
 import torch.nn as nn
 import torch.nn.functional as F
-<<<<<<< HEAD
-
-from fairseq import utils
-from fairseq.data import Dictionary
-from fairseq.models import FairseqDecoder, FairseqEncoder
-=======
 from fairseq import utils
 from fairseq.checkpoint_utils import prune_state_dict
 from fairseq.data import Dictionary
@@ -36,7 +26,6 @@
 
 
 logger = logging.getLogger(__name__)
->>>>>>> 5ac5e8a2
 
 
 class BaseFairseqModel(nn.Module):
@@ -57,12 +46,7 @@
     @classmethod
     def build_model(cls, args, task):
         """Build a new model instance."""
-<<<<<<< HEAD
-        raise NotImplementedError(
-            'Model must implement the build_model method')
-=======
         raise NotImplementedError("Model must implement the build_model method")
->>>>>>> 5ac5e8a2
 
     def get_targets(self, sample, net_output):
         """Get targets from either the sample or the net's output."""
@@ -108,9 +92,6 @@
         """Maximum length supported by the model."""
         return None
 
-<<<<<<< HEAD
-    def load_state_dict(self, state_dict, strict=True):
-=======
     def load_state_dict(
         self,
         state_dict,
@@ -118,7 +99,6 @@
         model_cfg: Optional[DictConfig] = None,
         args: Optional[Namespace] = None,
     ):
->>>>>>> 5ac5e8a2
         """Copies parameters and buffers from *state_dict* into this module and
         its descendants.
 
@@ -131,12 +111,8 @@
             model_cfg = convert_namespace_to_omegaconf(args).model
 
         self.upgrade_state_dict(state_dict)
-<<<<<<< HEAD
-        return super().load_state_dict(state_dict, strict)
-=======
         new_state_dict = prune_state_dict(state_dict, model_cfg)
         return super().load_state_dict(new_state_dict, strict)
->>>>>>> 5ac5e8a2
 
     def upgrade_state_dict(self, state_dict):
         """Upgrade old state dicts to work with newer code."""
@@ -248,9 +224,6 @@
         self.apply(apply_prepare_for_onnx_export_)
 
     @classmethod
-<<<<<<< HEAD
-    def from_pretrained(cls, model_name_or_path, checkpoint_file='model.pt', data_name_or_path='.', **kwargs):
-=======
     def from_pretrained(
         cls,
         model_name_or_path,
@@ -258,7 +231,6 @@
         data_name_or_path=".",
         **kwargs,
     ):
->>>>>>> 5ac5e8a2
         """
         Load a :class:`~fairseq.models.FairseqModel` from a pre-trained model
         file. Downloads and caches the pre-trained model file if needed.
@@ -268,15 +240,9 @@
         generate translations or sample from language models. The underlying
         :class:`~fairseq.models.FairseqModel` can be accessed via the
         *generator.models* attribute.
-<<<<<<< HEAD
 
         Other models may override this to implement custom hub interfaces.
 
-=======
-
-        Other models may override this to implement custom hub interfaces.
-
->>>>>>> 5ac5e8a2
         Args:
             model_name_or_path (str): either the name of a pre-trained model to
                 load or a path/URL to a pre-trained model state dict
@@ -287,10 +253,7 @@
                 model archive path.
         """
         from fairseq import hub_utils
-<<<<<<< HEAD
-=======
-
->>>>>>> 5ac5e8a2
+
         x = hub_utils.from_pretrained(
             model_name_or_path,
             checkpoint_file,
@@ -298,13 +261,8 @@
             archive_map=cls.hub_models(),
             **kwargs,
         )
-<<<<<<< HEAD
-        print(x['args'])
-        return hub_utils.GeneratorHubInterface(x['args'], x['task'], x['models'])
-=======
         logger.info(x["args"])
         return hub_utils.GeneratorHubInterface(x["args"], x["task"], x["models"])
->>>>>>> 5ac5e8a2
 
     @classmethod
     def hub_models(cls):
@@ -350,17 +308,10 @@
                 - the decoder's output of shape `(batch, tgt_len, vocab)`
                 - a dictionary with any model-specific outputs
         """
-<<<<<<< HEAD
-        encoder_out = self.encoder(
-            src_tokens, src_lengths=src_lengths, **kwargs)
-        decoder_out = self.decoder(
-            prev_output_tokens, encoder_out=encoder_out, **kwargs)
-=======
         encoder_out = self.encoder(src_tokens, src_lengths=src_lengths, **kwargs)
         decoder_out = self.decoder(
             prev_output_tokens, encoder_out=encoder_out, **kwargs
         )
->>>>>>> 5ac5e8a2
         return decoder_out
 
     def forward_decoder(self, prev_output_tokens, **kwargs):
@@ -375,17 +326,10 @@
                 - the decoder's features of shape `(batch, tgt_len, embed_dim)`
                 - a dictionary with any model-specific outputs
         """
-<<<<<<< HEAD
-        encoder_out = self.encoder(
-            src_tokens, src_lengths=src_lengths, **kwargs)
-        features = self.decoder.extract_features(
-            prev_output_tokens, encoder_out=encoder_out, **kwargs)
-=======
         encoder_out = self.encoder(src_tokens, src_lengths=src_lengths, **kwargs)
         features = self.decoder.extract_features(
             prev_output_tokens, encoder_out=encoder_out, **kwargs
         )
->>>>>>> 5ac5e8a2
         return features
 
     def output_layer(self, features, **kwargs):
@@ -402,20 +346,11 @@
 
 
 class FairseqModel(FairseqEncoderDecoderModel):
-<<<<<<< HEAD
-
-    def __init__(self, *args, **kwargs):
-        super().__init__(*args, **kwargs)
-        utils.deprecation_warning(
-            'FairseqModel is deprecated, please use FairseqEncoderDecoderModel '
-            'or BaseFairseqModel instead',
-=======
     def __init__(self, *args, **kwargs):
         super().__init__(*args, **kwargs)
         utils.deprecation_warning(
             "FairseqModel is deprecated, please use FairseqEncoderDecoderModel "
             "or BaseFairseqModel instead",
->>>>>>> 5ac5e8a2
             stacklevel=4,
         )
 
@@ -469,31 +404,15 @@
         return build_embedding(shared_dict, embed_dim, pretrained_embed_path)
 
     def forward(self, src_tokens, src_lengths, prev_output_tokens, **kwargs):
-<<<<<<< HEAD
-        decoder_outs = {}
-        for key in self.keys:
-            encoder_out = self.models[key].encoder(
-                src_tokens, src_lengths, **kwargs)
-            decoder_outs[key] = self.models[key].decoder(
-                prev_output_tokens, encoder_out, **kwargs,
-            )
-        return decoder_outs
-=======
         raise NotImplementedError
->>>>>>> 5ac5e8a2
 
     def max_positions(self):
         """Maximum length supported by the model."""
         return {
-<<<<<<< HEAD
-            key: (self.models[key].encoder.max_positions(),
-                  self.models[key].decoder.max_positions())
-=======
             key: (
                 self.models[key].encoder.max_positions(),
                 self.models[key].decoder.max_positions(),
             )
->>>>>>> 5ac5e8a2
             for key in self.keys
         }
 
@@ -625,11 +544,7 @@
 
     def get_normalized_probs(self, net_output, log_probs, sample=None):
         """Get normalized probabilities (or log probs) from a net's output."""
-<<<<<<< HEAD
-        encoder_out = net_output['encoder_out']
-=======
         encoder_out = net_output["encoder_out"]
->>>>>>> 5ac5e8a2
         if torch.is_tensor(encoder_out):
             logits = encoder_out.float()
             if log_probs:
