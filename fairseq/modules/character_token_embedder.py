# Copyright (c) Facebook, Inc. and its affiliates.
#
# This source code is licensed under the MIT license found in the
# LICENSE file in the root directory of this source tree.
<<<<<<< HEAD
=======

import logging
from typing import List, Tuple
>>>>>>> 5ac5e8a2

import torch
import torch.nn.functional as F
from fairseq.data import Dictionary
from torch import nn


CHAR_PAD_IDX = 0
CHAR_EOS_IDX = 257


logger = logging.getLogger(__name__)


class CharacterTokenEmbedder(torch.nn.Module):
    def __init__(
        self,
        vocab: Dictionary,
        filters: List[Tuple[int, int]],
        char_embed_dim: int,
        word_embed_dim: int,
        highway_layers: int,
        max_char_len: int = 50,
        char_inputs: bool = False,
    ):
        super(CharacterTokenEmbedder, self).__init__()

        self.onnx_trace = False
        self.embedding_dim = word_embed_dim
        self.max_char_len = max_char_len
        self.char_embeddings = nn.Embedding(257, char_embed_dim, padding_idx=0)
        self.symbol_embeddings = nn.Parameter(torch.FloatTensor(2, word_embed_dim))
        self.eos_idx, self.unk_idx = 0, 1
        self.char_inputs = char_inputs

        self.convolutions = nn.ModuleList()
        for width, out_c in filters:
            self.convolutions.append(
                nn.Conv1d(char_embed_dim, out_c, kernel_size=width)
            )

        last_dim = sum(f[1] for f in filters)

        self.highway = Highway(last_dim, highway_layers) if highway_layers > 0 else None

        self.projection = nn.Linear(last_dim, word_embed_dim)

        assert (
            vocab is not None or char_inputs
        ), "vocab must be set if not using char inputs"
        self.vocab = None
        if vocab is not None:
            self.set_vocab(vocab, max_char_len)

        self.reset_parameters()

    def prepare_for_onnx_export_(self):
        self.onnx_trace = True

    def set_vocab(self, vocab, max_char_len):
        word_to_char = torch.LongTensor(len(vocab), max_char_len)

        truncated = 0
        for i in range(len(vocab)):
            if i < vocab.nspecial:
                char_idxs = [0] * max_char_len
            else:
                chars = vocab[i].encode()
                # +1 for padding
                char_idxs = [c + 1 for c in chars] + [0] * (max_char_len - len(chars))
            if len(char_idxs) > max_char_len:
                truncated += 1
                char_idxs = char_idxs[:max_char_len]
            word_to_char[i] = torch.LongTensor(char_idxs)

        if truncated > 0:
            logger.info(
                "truncated {} words longer than {} characters".format(
                    truncated, max_char_len
                )
            )

        self.vocab = vocab
        self.word_to_char = word_to_char

    @property
    def padding_idx(self):
        return Dictionary().pad() if self.vocab is None else self.vocab.pad()

    def reset_parameters(self):
        nn.init.xavier_normal_(self.char_embeddings.weight)
        nn.init.xavier_normal_(self.symbol_embeddings)
        nn.init.xavier_uniform_(self.projection.weight)

        nn.init.constant_(
            self.char_embeddings.weight[self.char_embeddings.padding_idx], 0.0
        )
        nn.init.constant_(self.projection.bias, 0.0)

    def forward(
        self,
        input: torch.Tensor,
    ):
        if self.char_inputs:
            chars = input.view(-1, self.max_char_len)
            pads = chars[:, 0].eq(CHAR_PAD_IDX)
            eos = chars[:, 0].eq(CHAR_EOS_IDX)
            if eos.any():
                if self.onnx_trace:
                    chars = torch.where(eos.unsqueeze(1), chars.new_zeros(1), chars)
                else:
                    chars[eos] = 0

            unk = None
        else:
            flat_words = input.view(-1)
            chars = self.word_to_char[flat_words.type_as(self.word_to_char)].type_as(
                input
            )
            pads = flat_words.eq(self.vocab.pad())
            eos = flat_words.eq(self.vocab.eos())
            unk = flat_words.eq(self.vocab.unk())

        word_embs = self._convolve(chars)
        if self.onnx_trace:
            if pads.any():
                word_embs = torch.where(
                    pads.unsqueeze(1), word_embs.new_zeros(1), word_embs
                )
            if eos.any():
                word_embs = torch.where(
                    eos.unsqueeze(1), self.symbol_embeddings[self.eos_idx], word_embs
                )
            if unk is not None and unk.any():
                word_embs = torch.where(
                    unk.unsqueeze(1), self.symbol_embeddings[self.unk_idx], word_embs
                )
        else:
            if pads.any():
                word_embs[pads] = 0
            if eos.any():
                word_embs[eos] = self.symbol_embeddings[self.eos_idx]
            if unk is not None and unk.any():
                word_embs[unk] = self.symbol_embeddings[self.unk_idx]

        return word_embs.view(input.size()[:2] + (-1,))

    def _convolve(
        self,
        char_idxs: torch.Tensor,
    ):
        char_embs = self.char_embeddings(char_idxs)
        char_embs = char_embs.transpose(1, 2)  # BTC -> BCT

        conv_result = []

        for conv in self.convolutions:
            x = conv(char_embs)
            x, _ = torch.max(x, -1)
            x = F.relu(x)
            conv_result.append(x)

        x = torch.cat(conv_result, dim=-1)

        if self.highway is not None:
            x = self.highway(x)
        x = self.projection(x)

        return x


class Highway(torch.nn.Module):
    """
    A `Highway layer <https://arxiv.org/abs/1505.00387>`_.
    Adopted from the AllenNLP implementation.
    """

    def __init__(self, input_dim: int, num_layers: int = 1):
        super(Highway, self).__init__()
        self.input_dim = input_dim
        self.layers = nn.ModuleList(
            [nn.Linear(input_dim, input_dim * 2) for _ in range(num_layers)]
        )
        self.activation = nn.ReLU()

        self.reset_parameters()

    def reset_parameters(self):
        for layer in self.layers:
            # As per comment in AllenNLP:
            # We should bias the highway layer to just carry its input forward.  We do that by
            # setting the bias on `B(x)` to be positive, because that means `g` will be biased to
            # be high, so we will carry the input forward.  The bias on `B(x)` is the second half
            # of the bias vector in each Linear layer.
            nn.init.constant_(layer.bias[self.input_dim :], 1)

            nn.init.constant_(layer.bias[: self.input_dim], 0)
            nn.init.xavier_normal_(layer.weight)

    def forward(self, x: torch.Tensor):
        for layer in self.layers:
            projection = layer(x)
            proj_x, gate = projection.chunk(2, dim=-1)
            proj_x = self.activation(proj_x)
            gate = torch.sigmoid(gate)
            x = gate * x + (gate.new_tensor([1]) - gate) * proj_x
        return x<|MERGE_RESOLUTION|>--- conflicted
+++ resolved
@@ -2,12 +2,9 @@
 #
 # This source code is licensed under the MIT license found in the
 # LICENSE file in the root directory of this source tree.
-<<<<<<< HEAD
-=======
 
 import logging
 from typing import List, Tuple
->>>>>>> 5ac5e8a2
 
 import torch
 import torch.nn.functional as F
