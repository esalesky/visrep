# Copyright (c) Facebook, Inc. and its affiliates.
#
# This source code is licensed under the MIT license found in the
# LICENSE file in the root directory of this source tree.

import torch
import torch.nn as nn
import torch.nn.functional as F
from fairseq import utils
<<<<<<< HEAD
from fairseq.modules.unfold import unfold1d


def LightweightConv(input_size, kernel_size=1, padding_l=None, num_heads=1,
                    weight_dropout=0., weight_softmax=False, bias=False):
    if torch.cuda.is_available():
        try:
            from fairseq.modules.lightconv_layer import LightconvLayer
            return LightconvLayer(input_size, kernel_size=kernel_size,
                                  padding_l=padding_l, num_heads=num_heads,
                                  weight_dropout=weight_dropout,
                                  weight_softmax=weight_softmax, bias=bias)
        except ImportError as e:
            print(e)
    return LightweightConv1dTBC(input_size, kernel_size=kernel_size,
                                padding_l=padding_l, num_heads=num_heads,
                                weight_dropout=weight_dropout,
                                weight_softmax=weight_softmax, bias=bias)
=======
from fairseq.incremental_decoding_utils import with_incremental_state
from fairseq.modules.fairseq_dropout import FairseqDropout
from fairseq.modules.unfold import unfold1d


def LightweightConv(
    input_size,
    kernel_size=1,
    padding_l=None,
    num_heads=1,
    weight_dropout=0.0,
    weight_softmax=False,
    bias=False,
):
    if torch.cuda.is_available():
        try:
            from fairseq.modules.lightconv_layer import LightconvLayer

            return LightconvLayer(
                input_size,
                kernel_size=kernel_size,
                padding_l=padding_l,
                num_heads=num_heads,
                weight_dropout=weight_dropout,
                weight_softmax=weight_softmax,
                bias=bias,
            )
        except ImportError as e:
            print(e)
    return LightweightConv1dTBC(
        input_size,
        kernel_size=kernel_size,
        padding_l=padding_l,
        num_heads=num_heads,
        weight_dropout=weight_dropout,
        weight_softmax=weight_softmax,
        bias=bias,
    )
>>>>>>> 5ac5e8a2


class LightweightConv1d(nn.Module):
    """Lightweight Convolution assuming the input is BxCxT
    This is just an example that explains LightConv clearer than the TBC version.
    We don't use this module in the model.

    Args:
        input_size: # of channels of the input and output
        kernel_size: convolution channels
        padding: padding
        num_heads: number of heads used. The weight is of shape
            `(num_heads, 1, kernel_size)`
        weight_softmax: normalize the weight with softmax before the convolution

    Shape:
        Input: BxCxT, i.e. (batch_size, input_size, timesteps)
        Output: BxCxT, i.e. (batch_size, input_size, timesteps)

    Attributes:
        weight: the learnable weights of the module of shape
            `(num_heads, 1, kernel_size)`
        bias: the learnable bias of the module of shape `(input_size)`
<<<<<<< HEAD
    '''

    def __init__(self, input_size, kernel_size=1, padding=0, num_heads=1,
                 weight_softmax=False, bias=False, weight_dropout=0.):
=======
    """

    def __init__(
        self,
        input_size,
        kernel_size=1,
        padding=0,
        num_heads=1,
        weight_softmax=False,
        bias=False,
        weight_dropout=0.0,
    ):
>>>>>>> 5ac5e8a2
        super().__init__()
        self.input_size = input_size
        self.kernel_size = kernel_size
        self.num_heads = num_heads
        self.padding = padding
        self.weight_softmax = weight_softmax
        self.weight = nn.Parameter(torch.Tensor(num_heads, 1, kernel_size))

        if bias:
            self.bias = nn.Parameter(torch.Tensor(input_size))
        else:
            self.bias = None
        self.weight_dropout_module = FairseqDropout(
            weight_dropout, module_name=self.__class__.__name__
        )
        self.reset_parameters()

    def reset_parameters(self):
        nn.init.xavier_uniform_(self.weight)
        if self.bias is not None:
            nn.init.constant_(self.bias, 0.0)

    def forward(self, input):
        """
        input size: B x C x T
        output size: B x C x T
        """
        B, C, T = input.size()
        H = self.num_heads

        weight = self.weight
        if self.weight_softmax:
            weight = F.softmax(weight, dim=-1)

        weight = self.weight_dropout_module(weight)
        # Merge every C/H entries into the batch dimension (C = self.input_size)
        # B x C x T -> (B * C/H) x H x T
        # One can also expand the weight to C x 1 x K by a factor of C/H
        # and do not reshape the input instead, which is slow though
        input = input.view(-1, H, T)
        output = F.conv1d(input, weight, padding=self.padding, groups=self.num_heads)
        output = output.view(B, C, T)
        if self.bias is not None:
            output = output + self.bias.view(1, -1, 1)

        return output


@with_incremental_state
class LightweightConv1dTBC(nn.Module):
    """Lightweight Convolution assuming the input is TxBxC
    Args:
        input_size: # of channels of the input
        kernel_size: convolution channels
        padding_l: padding to the left when using "same" padding
        num_heads: number of heads used. The weight is of shape (num_heads, 1, kernel_size)
        weight_dropout: the drop rate of the DropConnect to drop the weight
        weight_softmax: normalize the weight with softmax before the convolution
        bias: use bias

    Shape:
        Input: TxBxC, i.e. (timesteps, batch_size, input_size)
        Output: TxBxC, i.e. (timesteps, batch_size, input_size)

    Attributes:
        weight: the learnable weights of the module of shape
            `(num_heads, 1, kernel_size)`
        bias:   the learnable bias of the module of shape `(input_size)`
    """

    def __init__(
        self,
        input_size,
        kernel_size=1,
        padding_l=None,
        num_heads=1,
        weight_dropout=0.0,
        weight_softmax=False,
        bias=False,
    ):
        super().__init__()
        self.input_size = input_size
        self.kernel_size = kernel_size
        self.padding_l = padding_l
        self.num_heads = num_heads
        self.weight_dropout_module = FairseqDropout(
            weight_dropout, module_name=self.__class__.__name__
        )
        self.weight_softmax = weight_softmax

        self.weight = nn.Parameter(torch.Tensor(num_heads, 1, kernel_size))
        if bias:
            self.bias = nn.Parameter(torch.Tensor(input_size))
        else:
            self.bias = None

        self.reset_parameters()
        self.onnx_trace = False

        self.onnx_trace = False

    def reset_parameters(self):
        nn.init.xavier_uniform_(self.weight)
        if self.bias is not None:
            nn.init.constant_(self.bias, 0.0)

    def forward(self, x, incremental_state=None, unfold=False):
        """Assuming the input, x, of the shape T x B x C and producing an output in the shape T x B x C
        args:
            x: Input of shape T x B x C, i.e. (timesteps, batch_size, input_size)
            incremental_state: A dict to keep the state
            unfold: unfold the input or not. If not, we use the matrix trick instead
        """
        unfold = unfold or (incremental_state is not None)

        if unfold:
            output = self._forward_unfolded(x, incremental_state)
        else:
            output = self._forward_expanded(x, incremental_state)

        if self.bias is not None:
            output = output + self.bias.view(1, 1, -1)
        return output

    def prepare_for_onnx_export_(self):
        self.onnx_trace = True

    def _forward_unfolded(self, x, incremental_state):
        """The conventional implementation of convolutions.
        Unfolding the input by having a window shifting to the right."""
        T, B, C = x.size()
        K, H = self.kernel_size, self.num_heads
        R = C // H
        assert R * H == C == self.input_size

        weight = self.weight.view(H, K)
        if incremental_state is not None:
            input_buffer = self._get_input_buffer(incremental_state)
            if input_buffer is None:
                input_buffer = x.new()
            x_unfold = torch.cat([input_buffer, x.unsqueeze(3)], dim=3)
            if self.kernel_size > 1:
                self._set_input_buffer(
                    incremental_state, x_unfold[:, :, :, -self.kernel_size + 1 :]
                )
            x_unfold = x_unfold.view(T * B * H, R, -1)
        else:
            # unfold the input: T x B x C --> T' x B x C x K
            x_unfold = unfold1d(x, self.kernel_size, self.padding_l, 0)
            x_unfold = x_unfold.view(T * B * H, R, K)

        if self.weight_softmax:
<<<<<<< HEAD
            weight = utils.softmax(weight, dim=1, onnx_trace=self.onnx_trace).type_as(weight)
=======
            weight = utils.softmax(weight, dim=1, onnx_trace=self.onnx_trace).type_as(
                weight
            )
>>>>>>> 5ac5e8a2

        if incremental_state is not None:
            weight = weight[:, -x_unfold.size(2) :]
            K = weight.size(1)

        weight = (
            weight.view(1, H, K).expand(T * B, H, K).contiguous().view(T * B * H, K, 1)
        )

<<<<<<< HEAD
        weight = F.dropout(weight, self.weight_dropout, training=self.training)
=======
        weight = self.weight_dropout_module(weight)
>>>>>>> 5ac5e8a2
        output = torch.bmm(x_unfold, weight)  # T*B*H x R x 1
        output = output.view(T, B, C)
        return output

    def _forward_expanded(self, x, incremental_state):
        """Turn the convolution filters into band matrices and do matrix multiplication.
        This is faster when the sequence is short, but less memory efficient.
        This is not used in the decoder during inference.
        """
        T, B, C = x.size()
        K, H = self.kernel_size, self.num_heads
        R = C // H
        assert R * H == C == self.input_size

        weight = self.weight.view(H, K)
        if self.weight_softmax:
<<<<<<< HEAD
            weight = utils.softmax(weight, dim=1, onnx_trace=self.onnx_trace).type_as(weight)
        weight = weight.view(1, H, K).expand(T*B, H, K).contiguous()
        weight = weight.view(T, B*H, K).transpose(0, 1)
=======
            weight = utils.softmax(weight, dim=1, onnx_trace=self.onnx_trace).type_as(
                weight
            )
        weight = weight.view(1, H, K).expand(T * B, H, K).contiguous()
        weight = weight.view(T, B * H, K).transpose(0, 1)
>>>>>>> 5ac5e8a2

        x = x.view(T, B * H, R).transpose(0, 1)
        P = self.padding_l
        if K > T and P == K - 1:
            weight = weight.narrow(2, K - T, T)
            K, P = T, T - 1
        # turn the convolution filters into band matrices
        weight_expanded = weight.new_zeros(B * H, T, T + K - 1, requires_grad=False)
        weight_expanded.as_strided((B * H, T, K), (T * (T + K - 1), T + K, 1)).copy_(
            weight
        )
        weight_expanded = weight_expanded.narrow(2, P, T)
        weight_expanded = self.weight_dropout_module(weight_expanded)

        output = torch.bmm(weight_expanded, x)
        output = output.transpose(0, 1).contiguous().view(T, B, C)
        return output

    def reorder_incremental_state(self, incremental_state, new_order):
        input_buffer = self._get_input_buffer(incremental_state)
        if input_buffer is not None:
            input_buffer = input_buffer.index_select(1, new_order)
            self._set_input_buffer(incremental_state, input_buffer)

    def _get_input_buffer(self, incremental_state):
        return utils.get_incremental_state(self, incremental_state, "input_buffer")

    def _set_input_buffer(self, incremental_state, new_buffer):
        return utils.set_incremental_state(
            self, incremental_state, "input_buffer", new_buffer
        )

    def extra_repr(self):
        s = "{}, kernel_size={}, padding_l={}, num_heads={}, weight_softmax={}, bias={}".format(
            self.input_size,
            self.kernel_size,
            self.padding_l,
            self.num_heads,
            self.weight_softmax,
            self.bias is not None,
        )
        if self.weight_dropout_module.p > 0.0:
            s += ", weight_dropout={}".format(self.weight_dropout_module.p)
        return s<|MERGE_RESOLUTION|>--- conflicted
+++ resolved
@@ -7,26 +7,6 @@
 import torch.nn as nn
 import torch.nn.functional as F
 from fairseq import utils
-<<<<<<< HEAD
-from fairseq.modules.unfold import unfold1d
-
-
-def LightweightConv(input_size, kernel_size=1, padding_l=None, num_heads=1,
-                    weight_dropout=0., weight_softmax=False, bias=False):
-    if torch.cuda.is_available():
-        try:
-            from fairseq.modules.lightconv_layer import LightconvLayer
-            return LightconvLayer(input_size, kernel_size=kernel_size,
-                                  padding_l=padding_l, num_heads=num_heads,
-                                  weight_dropout=weight_dropout,
-                                  weight_softmax=weight_softmax, bias=bias)
-        except ImportError as e:
-            print(e)
-    return LightweightConv1dTBC(input_size, kernel_size=kernel_size,
-                                padding_l=padding_l, num_heads=num_heads,
-                                weight_dropout=weight_dropout,
-                                weight_softmax=weight_softmax, bias=bias)
-=======
 from fairseq.incremental_decoding_utils import with_incremental_state
 from fairseq.modules.fairseq_dropout import FairseqDropout
 from fairseq.modules.unfold import unfold1d
@@ -65,7 +45,6 @@
         weight_softmax=weight_softmax,
         bias=bias,
     )
->>>>>>> 5ac5e8a2
 
 
 class LightweightConv1d(nn.Module):
@@ -89,12 +68,6 @@
         weight: the learnable weights of the module of shape
             `(num_heads, 1, kernel_size)`
         bias: the learnable bias of the module of shape `(input_size)`
-<<<<<<< HEAD
-    '''
-
-    def __init__(self, input_size, kernel_size=1, padding=0, num_heads=1,
-                 weight_softmax=False, bias=False, weight_dropout=0.):
-=======
     """
 
     def __init__(
@@ -107,7 +80,6 @@
         bias=False,
         weight_dropout=0.0,
     ):
->>>>>>> 5ac5e8a2
         super().__init__()
         self.input_size = input_size
         self.kernel_size = kernel_size
@@ -260,13 +232,9 @@
             x_unfold = x_unfold.view(T * B * H, R, K)
 
         if self.weight_softmax:
-<<<<<<< HEAD
-            weight = utils.softmax(weight, dim=1, onnx_trace=self.onnx_trace).type_as(weight)
-=======
             weight = utils.softmax(weight, dim=1, onnx_trace=self.onnx_trace).type_as(
                 weight
             )
->>>>>>> 5ac5e8a2
 
         if incremental_state is not None:
             weight = weight[:, -x_unfold.size(2) :]
@@ -276,11 +244,7 @@
             weight.view(1, H, K).expand(T * B, H, K).contiguous().view(T * B * H, K, 1)
         )
 
-<<<<<<< HEAD
-        weight = F.dropout(weight, self.weight_dropout, training=self.training)
-=======
         weight = self.weight_dropout_module(weight)
->>>>>>> 5ac5e8a2
         output = torch.bmm(x_unfold, weight)  # T*B*H x R x 1
         output = output.view(T, B, C)
         return output
@@ -297,17 +261,11 @@
 
         weight = self.weight.view(H, K)
         if self.weight_softmax:
-<<<<<<< HEAD
-            weight = utils.softmax(weight, dim=1, onnx_trace=self.onnx_trace).type_as(weight)
-        weight = weight.view(1, H, K).expand(T*B, H, K).contiguous()
-        weight = weight.view(T, B*H, K).transpose(0, 1)
-=======
             weight = utils.softmax(weight, dim=1, onnx_trace=self.onnx_trace).type_as(
                 weight
             )
         weight = weight.view(1, H, K).expand(T * B, H, K).contiguous()
         weight = weight.view(T, B * H, K).transpose(0, 1)
->>>>>>> 5ac5e8a2
 
         x = x.view(T, B * H, R).transpose(0, 1)
         P = self.padding_l
