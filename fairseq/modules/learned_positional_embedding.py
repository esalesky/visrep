--- conflicted
+++ resolved
@@ -20,21 +20,6 @@
     position ids are passed to the forward function.
     """
 
-<<<<<<< HEAD
-    def __init__(
-            self,
-            num_embeddings: int,
-            embedding_dim: int,
-            padding_idx: int,
-    ):
-        super().__init__(num_embeddings, embedding_dim, padding_idx)
-        self.onnx_trace = False
-
-    def forward(self, input, incremental_state=None, positions=None):
-        """Input is expected to be of size [bsz x seqlen]."""
-        assert (
-            (positions is None) or (self.padding_idx is None)
-=======
     def __init__(self, num_embeddings: int, embedding_dim: int, padding_idx: int):
         super().__init__(num_embeddings, embedding_dim, padding_idx)
         self.onnx_trace = False
@@ -52,28 +37,12 @@
         """Input is expected to be of size [bsz x seqlen]."""
         assert (positions is None) or (
             self.padding_idx is None
->>>>>>> 5ac5e8a2
         ), "If positions is pre-computed then padding_idx should not be set."
 
         if positions is None:
             if incremental_state is not None:
                 # positions is the same for every token when decoding a single step
                 # Without the int() cast, it doesn't work in some cases when exporting to ONNX
-<<<<<<< HEAD
-                positions = input.data.new(1, 1).fill_(int(self.padding_idx + input.size(1)))
-            else:
-                positions = utils.make_positions(
-                    input, self.padding_idx, onnx_trace=self.onnx_trace,
-                )
-        return super().forward(positions)
-
-    def max_positions(self):
-        """Maximum number of supported positions."""
-        if self.padding_idx is not None:
-            return self.num_embeddings - self.padding_idx - 1
-        else:
-            return self.num_embeddings
-=======
                 positions = torch.zeros(
                     (1, 1), device=input.device, dtype=input.dtype
                 ).fill_(int(self.padding_idx + input.size(1)))
@@ -89,5 +58,4 @@
             self.norm_type,
             self.scale_grad_by_freq,
             self.sparse,
-        )
->>>>>>> 5ac5e8a2
+        )