--- conflicted
+++ resolved
@@ -2,10 +2,7 @@
 #
 # This source code is licensed under the MIT license found in the
 # LICENSE file in the root directory of this source tree.
-<<<<<<< HEAD
-=======
 """isort:skip_file"""
->>>>>>> 5ac5e8a2
 
 from .adaptive_input import AdaptiveInput
 from .adaptive_softmax import AdaptiveSoftmax
@@ -15,12 +12,6 @@
 from .cross_entropy import cross_entropy
 from .downsampled_multihead_attention import DownsampledMultiHeadAttention
 from .dynamic_convolution import DynamicConv, DynamicConv1dTBC
-<<<<<<< HEAD
-from .gelu import gelu, gelu_accurate
-from .grad_multiply import GradMultiply
-from .highway import Highway
-from .layer_norm import LayerNorm
-=======
 from .dynamic_crf_layer import DynamicCRF
 from .fairseq_dropout import FairseqDropout
 from .fp32_group_norm import Fp32GroupNorm
@@ -30,7 +21,6 @@
 from .kmeans_vector_quantizer import KmeansVectorQuantizer
 from .layer_drop import LayerDropModuleList
 from .layer_norm import Fp32LayerNorm, LayerNorm
->>>>>>> 5ac5e8a2
 from .learned_positional_embedding import LearnedPositionalEmbedding
 from .lightweight_convolution import LightweightConv, LightweightConv1dTBC
 from .linearized_convolution import LinearizedConvolution
@@ -38,59 +28,11 @@
 from .mean_pool_gating_network import MeanPoolGatingNetwork
 from .multihead_attention import MultiheadAttention
 from .positional_embedding import PositionalEmbedding
-<<<<<<< HEAD
-=======
 from .same_pad import SamePad
->>>>>>> 5ac5e8a2
 from .scalar_bias import ScalarBias
 from .sinusoidal_positional_embedding import SinusoidalPositionalEmbedding
 from .transformer_sentence_encoder_layer import TransformerSentenceEncoderLayer
 from .transformer_sentence_encoder import TransformerSentenceEncoder
-<<<<<<< HEAD
-from .unfold import unfold1d
-from .transformer_layer import TransformerDecoderLayer, TransformerEncoderLayer
-from .vggblock import VGGBlock
-from .visual import VisualNet, VisualTrainer, Softmax, VistaOCR
-from .vis_align_ocr import AlignOCR, AlignOcrModel, AlignOcrEncoder, AlignOcrDecoder
-
-__all__ = [
-    'AdaptiveInput',
-    'AdaptiveSoftmax',
-    'BeamableMM',
-    'CharacterTokenEmbedder',
-    'ConvTBC',
-    'DownsampledMultiHeadAttention',
-    'DynamicConv1dTBC',
-    'DynamicConv',
-    'gelu',
-    'gelu_accurate',
-    'GradMultiply',
-    'Highway',
-    'LayerNorm',
-    'LearnedPositionalEmbedding',
-    'LightweightConv1dTBC',
-    'LightweightConv',
-    'LinearizedConvolution',
-    'LogSumExpMoE',
-    'MeanPoolGatingNetwork',
-    'MultiheadAttention',
-    'PositionalEmbedding',
-    'ScalarBias',
-    'SinusoidalPositionalEmbedding',
-    'TransformerSentenceEncoderLayer',
-    'TransformerSentenceEncoder',
-    'TransformerDecoderLayer',
-    'TransformerEncoderLayer',
-    'VGGBlock',
-    'VisualNet',
-    'VisualTrainer',
-    'Softmax',
-    'unfold1d',
-    'AlignOCR',
-    'AlignOcrModel',
-    'AlignOcrEncoder',
-    'AlignOcrDecoder',
-=======
 from .transpose_last import TransposeLast
 from .unfold import unfold1d
 from .transformer_layer import TransformerDecoderLayer, TransformerEncoderLayer
@@ -133,5 +75,4 @@
     "TransposeLast",
     "VGGBlock",
     "unfold1d",
->>>>>>> 5ac5e8a2
 ]