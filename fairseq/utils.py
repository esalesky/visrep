# Copyright (c) Facebook, Inc. and its affiliates.
#
# This source code is licensed under the MIT license found in the
# LICENSE file in the root directory of this source tree.

<<<<<<< HEAD
from collections import defaultdict
import contextlib
import copy
import importlib.util
import math
import os
import sys
from typing import Callable, List
import warnings

import torch
import torch.nn.functional as F

from itertools import accumulate
from fairseq.modules import gelu, gelu_accurate

import numpy as np
=======
import argparse
import contextlib
import copy
import importlib
import logging
import os
import sys
import tempfile
import warnings
from itertools import accumulate
from typing import Callable, Dict, List, Optional

import torch
import torch.nn.functional as F
from fairseq.modules.multihead_attention import MultiheadAttention
from torch import Tensor


try:
    from amp_C import multi_tensor_l2norm
>>>>>>> 5ac5e8a2

    multi_tensor_l2norm_available = True
except ImportError:
    multi_tensor_l2norm_available = False

<<<<<<< HEAD
def load_ensemble_for_inference(filenames, task, model_arg_overrides=None):
    from fairseq import checkpoint_utils
    deprecation_warning(
        'utils.load_ensemble_for_inference is deprecated. '
        'Please use checkpoint_utils.load_model_ensemble instead.'
    )
    return checkpoint_utils.load_model_ensemble(
        filenames, arg_overrides=model_arg_overrides, task=task,
    )


def apply_to_sample(f, sample):
    if len(sample) == 0:
=======
try:
    import torch_xla.core.xla_model as xm
except ImportError:
    xm = None


logger = logging.getLogger(__name__)


MANIFOLD_PATH_SEP = "|"


class FileContentsAction(argparse.Action):
    def __init__(self, option_strings, dest, nargs=None, **kwargs):
        if nargs is not None:
            raise ValueError("nargs not allowed")
        super(FileContentsAction, self).__init__(option_strings, dest, **kwargs)

    def __call__(self, parser, namespace, values, option_string=None):
        from fairseq.file_io import PathManager

        if PathManager.isfile(values):
            with PathManager.open(values) as f:
                argument = f.read().strip()
        else:
            argument = values
        setattr(namespace, self.dest, argument)


def split_paths(paths: str) -> List[str]:
    return (
        paths.split(os.pathsep)
        if "://" not in paths
        else paths.split(MANIFOLD_PATH_SEP)
    )


def load_ensemble_for_inference(filenames, task, model_arg_overrides=None):
    from fairseq import checkpoint_utils

    deprecation_warning(
        "utils.load_ensemble_for_inference is deprecated. "
        "Please use checkpoint_utils.load_model_ensemble instead."
    )
    return checkpoint_utils.load_model_ensemble(
        filenames, arg_overrides=model_arg_overrides, task=task
    )


def apply_to_sample(f, sample):
    if hasattr(sample, "__len__") and len(sample) == 0:
>>>>>>> 5ac5e8a2
        return {}

    def _apply(x):
        if torch.is_tensor(x):
            return f(x)
        elif isinstance(x, dict):
<<<<<<< HEAD
            return {
                key: _apply(value)
                for key, value in x.items()
            }
        elif isinstance(x, list):
            return [_apply(x) for x in x]
        else:
            return x

    return _apply(sample)


def move_to_cuda(sample):

    def _move_to_cuda(tensor):
        return tensor.cuda()

    return apply_to_sample(_move_to_cuda, sample)
=======
            return {key: _apply(value) for key, value in x.items()}
        elif isinstance(x, list):
            return [_apply(x) for x in x]
        elif isinstance(x, tuple):
            return tuple(_apply(x) for x in x)
        elif isinstance(x, set):
            return {_apply(x) for x in x}
        else:
            return x

    return _apply(sample)
>>>>>>> 5ac5e8a2


def move_to_cuda(sample, device=None):
    device = device or torch.cuda.current_device()

    def _move_to_cuda(tensor):
        # non_blocking is ignored if tensor is not pinned, so we can always set
        # to True (see github.com/PyTorchLightning/pytorch-lightning/issues/620)
        return tensor.to(device=device, non_blocking=True)

    return apply_to_sample(_move_to_cuda, sample)


def move_to_cpu(sample):
    def _move_to_cpu(tensor):
        # PyTorch has poor support for half tensors (float16) on CPU.
        # Move any such tensors to float32.
        if tensor.dtype in {torch.bfloat16, torch.float16}:
            tensor = tensor.to(dtype=torch.float32)
        return tensor.cpu()

    return apply_to_sample(_move_to_cpu, sample)


def get_incremental_state(
    module: MultiheadAttention,
    incremental_state: Optional[Dict[str, Dict[str, Optional[Tensor]]]],
    key: str,
) -> Optional[Dict[str, Optional[Tensor]]]:
    """Helper for getting incremental state for an nn.Module."""
    return module.get_incremental_state(incremental_state, key)


def set_incremental_state(
    module: MultiheadAttention,
    incremental_state: Optional[Dict[str, Dict[str, Optional[Tensor]]]],
    key: str,
    value: Dict[str, Optional[Tensor]],
) -> Optional[Dict[str, Dict[str, Optional[Tensor]]]]:
    """Helper for setting incremental state for an nn.Module."""
    if incremental_state is not None:
        result = module.set_incremental_state(incremental_state, key, value)
        if result is not None:
            incremental_state = result
    return incremental_state


def load_align_dict(replace_unk):
    if replace_unk is None:
        align_dict = None
    elif isinstance(replace_unk, str) and len(replace_unk) > 0:
        # Load alignment dictionary for unknown word replacement if it was passed as an argument.
        align_dict = {}
        with open(replace_unk, "r") as f:
            for line in f:
                cols = line.split()
                align_dict[cols[0]] = cols[1]
    else:
        # No alignment dictionary provided but we still want to perform unknown word replacement by copying the
        # original source word.
        align_dict = {}
    return align_dict


def print_embed_overlap(embed_dict, vocab_dict):
    embed_keys = set(embed_dict.keys())
    vocab_keys = set(vocab_dict.symbols)
    overlap = len(embed_keys & vocab_keys)
    logger.info("found {}/{} types in embedding file".format(overlap, len(vocab_dict)))


def parse_embedding(embed_path):
    """Parse embedding text file into a dictionary of word and embedding tensors.

    The first line can have vocabulary size and dimension. The following lines
    should contain word and embedding separated by spaces.

    Example:
        2 5
        the -0.0230 -0.0264  0.0287  0.0171  0.1403
        at -0.0395 -0.1286  0.0275  0.0254 -0.0932
    """
    embed_dict = {}
    with open(embed_path) as f_embed:
        next(f_embed)  # skip header
        for line in f_embed:
            pieces = line.rstrip().split(" ")
            embed_dict[pieces[0]] = torch.Tensor(
<<<<<<< HEAD
                [float(weight) for weight in pieces[1:]])
=======
                [float(weight) for weight in pieces[1:]]
            )
>>>>>>> 5ac5e8a2
    return embed_dict


def load_embedding(embed_dict, vocab, embedding):
    for idx in range(len(vocab)):
        token = vocab[idx]

        # if idx < 100:
        #    print(idx, token)
        if token in embed_dict:
            embedding.weight.data[idx] = embed_dict[token]

            if idx < 25:
                np.set_printoptions(precision=6, linewidth=120)
                print('%s, %s, %s' %
                      (idx, token, embed_dict[token].numpy()[0:10]))
        else:
            print('...NOT FOUND %s' % token)
    return embedding


def replace_unk(hypo_str, src_str, alignment, align_dict, unk):
    from fairseq import tokenizer

    # Tokens are strings here
    hypo_tokens = tokenizer.tokenize_line(hypo_str)
    # TODO: Very rare cases where the replacement is '<eos>' should be handled gracefully
    src_tokens = tokenizer.tokenize_line(src_str) + ["<eos>"]
    for i, ht in enumerate(hypo_tokens):
        if ht == unk:
            src_token = src_tokens[alignment[i]]
            # Either take the corresponding value in the aligned dictionary or just copy the original value.
            hypo_tokens[i] = align_dict.get(src_token, src_token)
<<<<<<< HEAD
    return ' '.join(hypo_tokens)


def post_process_prediction(hypo_tokens, src_str, alignment, align_dict, tgt_dict, remove_bpe=None):
    hypo_str = tgt_dict.string(hypo_tokens, remove_bpe)
    if align_dict is not None:
        hypo_str = replace_unk(hypo_str, src_str, alignment,
                               align_dict, tgt_dict.unk_string())
=======
    return " ".join(hypo_tokens)


def post_process_prediction(
    hypo_tokens,
    src_str,
    alignment,
    align_dict,
    tgt_dict,
    remove_bpe=None,
    extra_symbols_to_ignore=None,
):
    hypo_str = tgt_dict.string(
        hypo_tokens, remove_bpe, extra_symbols_to_ignore=extra_symbols_to_ignore
    )
    if align_dict is not None:
        hypo_str = replace_unk(
            hypo_str, src_str, alignment, align_dict, tgt_dict.unk_string()
        )
>>>>>>> 5ac5e8a2
    if align_dict is not None or remove_bpe is not None:
        # Convert back to tokens for evaluating with unk replacement or without BPE
        # Note that the dictionary can be modified inside the method.
        hypo_tokens = tgt_dict.encode_line(hypo_str, add_if_not_exist=True)
    return hypo_tokens, hypo_str, alignment


<<<<<<< HEAD
def make_positions(tensor, padding_idx, onnx_trace=False):
=======
def make_positions(tensor, padding_idx: int, onnx_trace: bool = False):
>>>>>>> 5ac5e8a2
    """Replace non-padding symbols with their position numbers.

    Position numbers begin at padding_idx+1. Padding symbols are ignored.
    """
    # The series of casts and type-conversions here are carefully
    # balanced to both work with ONNX export and XLA. In particular XLA
    # prefers ints, cumsum defaults to output longs, and ONNX doesn't know
    # how to handle the dtype kwarg in cumsum.
    mask = tensor.ne(padding_idx).int()
<<<<<<< HEAD
    return (
        torch.cumsum(mask, dim=1).type_as(mask) * mask
    ).long() + padding_idx
=======
    return (torch.cumsum(mask, dim=1).type_as(mask) * mask).long() + padding_idx
>>>>>>> 5ac5e8a2


def strip_pad(tensor, pad):
    return tensor[tensor.ne(pad)]


def buffered_arange(max):
    if not hasattr(buffered_arange, "buf"):
        buffered_arange.buf = torch.LongTensor()
    if max > buffered_arange.buf.numel():
        buffered_arange.buf.resize_(max)
        torch.arange(max, out=buffered_arange.buf)
    return buffered_arange.buf[:max]


def convert_padding_direction(
    src_tokens, padding_idx, right_to_left: bool = False, left_to_right: bool = False
):
    assert right_to_left ^ left_to_right
    pad_mask = src_tokens.eq(padding_idx)
    if not pad_mask.any():
        # no padding, return early
        return src_tokens
    if left_to_right and not pad_mask[:, 0].any():
        # already right padded
        return src_tokens
    if right_to_left and not pad_mask[:, -1].any():
        # already left padded
        return src_tokens
    max_len = src_tokens.size(1)
    buffered = torch.empty(0).long()
    if max_len > 0:
        torch.arange(max_len, out=buffered)
    range = buffered.type_as(src_tokens).expand_as(src_tokens)
    num_pads = pad_mask.long().sum(dim=1, keepdim=True)
    if right_to_left:
        index = torch.remainder(range - num_pads, max_len)
    else:
        index = torch.remainder(range + num_pads, max_len)
    return src_tokens.gather(1, index)


def item(tensor):
    if hasattr(tensor, "item"):
        return tensor.item()
    if hasattr(tensor, "__getitem__"):
        return tensor[0]
    return tensor


def multi_tensor_total_norm(grads, chunk_size=2048 * 32) -> torch.Tensor:
    per_device_grads = {}
    norms = []
    for grad in grads:
        device = grad.device
        cur_device_grads = per_device_grads.get(device)
        if cur_device_grads is None:
            cur_device_grads = []
            per_device_grads[device] = cur_device_grads
        cur_device_grads.append(grad)
    for device in per_device_grads.keys():
        cur_device_grads = per_device_grads[device]
        if device.type == "cuda":
            # TODO(msb) return has_inf
            has_inf = torch.zeros((1, 1), dtype=torch.int, device=device)
            with torch.cuda.device(device):
                norm = multi_tensor_l2norm(
                    chunk_size, has_inf, [cur_device_grads], False
                )
            norms.append(norm[0].to(torch.cuda.current_device()))
        else:
            norms += [torch.norm(g, p=2, dtype=torch.float32) for g in cur_device_grads]
    total_norm = torch.norm(torch.stack(norms))
    return total_norm


@torch.no_grad()
def clip_grad_norm_(params, max_norm, aggregate_norm_fn=None) -> torch.Tensor:
    if isinstance(params, torch.Tensor):
        params = [params]
    params = list(params)
    grads = [p.grad.detach() for p in filter(lambda p: p.grad is not None, params)]
    if len(grads) == 0:
        if len(params) > 0:
            return params[0].new_tensor(0.0)
        else:
            return torch.tensor(0.0)

    if len(grads) == 1:
        total_norm = torch.norm(grads[0], p=2, dtype=torch.float32)
    else:
        if multi_tensor_l2norm_available:
            total_norm = multi_tensor_total_norm(grads)
        else:
            if torch.cuda.is_available():
                warnings.warn(
                    "amp_C fused kernels unavailable, disabling multi_tensor_l2norm; "
                    "you may get better performance by installing NVIDIA's apex library"
                )
                device = torch.cuda.current_device()
            elif grads[0].device.type == "xla":
                device = grads[0].device
            else:
                device = torch.device("cpu")
            total_norm = torch.norm(
                torch.stack(
                    [torch.norm(g, p=2, dtype=torch.float32).to(device) for g in grads]
                )
            )

    if aggregate_norm_fn is not None:
        total_norm = aggregate_norm_fn(total_norm)

    if max_norm > 0:
        max_norm = float(max_norm)
        clip_coef = (max_norm / (total_norm + 1e-6)).clamp_(max=1)
        for g in grads:
            g.mul_(clip_coef)
    return total_norm


def fill_with_neg_inf(t):
    """FP16-compatible function that fills a tensor with -inf."""
    return t.float().fill_(float("-inf")).type_as(t)


<<<<<<< HEAD
=======
def _match_types(arg1, arg2):
    """Convert the numerical argument to the same type as the other argument"""

    def upgrade(arg_number, arg_structure):
        if isinstance(arg_structure, tuple):
            return tuple([arg_number] * len(arg_structure))
        elif isinstance(arg_structure, dict):
            arg = copy.deepcopy(arg_structure)
            for k in arg:
                arg[k] = upgrade(arg_number, arg_structure[k])
            return arg
        else:
            return arg_number

    if isinstance(arg1, float) or isinstance(arg1, int):
        return upgrade(arg1, arg2), arg2
    elif isinstance(arg2, float) or isinstance(arg2, int):
        return arg1, upgrade(arg2, arg1)

    return arg1, arg2


>>>>>>> 5ac5e8a2
def resolve_max_positions(*args):
    """Resolve max position constraints from multiple sources."""

    def map_value_update(d1, d2):
        updated_value = copy.deepcopy(d1)
        for key in d2:
            if key not in updated_value:
                updated_value[key] = d2[key]
            else:
                updated_value[key] = min(d1[key], d2[key])
        return updated_value

    def nullsafe_min(l):
        minim = None
        for item in l:
            if minim is None:
                minim = item
            elif item is not None and item < minim:
                minim = item
        return minim

    max_positions = None
    for arg in args:
        if max_positions is None:
            max_positions = arg
        elif arg is not None:
            max_positions, arg = _match_types(max_positions, arg)
            if isinstance(arg, float) or isinstance(arg, int):
                max_positions = min(max_positions, arg)
            elif isinstance(arg, dict):
                max_positions = map_value_update(max_positions, arg)
            else:
<<<<<<< HEAD
                max_positions = tuple(
                    map(nullsafe_min, zip(max_positions, arg))
                )
=======
                max_positions = tuple(map(nullsafe_min, zip(max_positions, arg)))
>>>>>>> 5ac5e8a2

    return max_positions


def import_user_module(args):
    module_path = getattr(args, "user_dir", None)
    if module_path is not None:
        module_path = os.path.abspath(args.user_dir)
<<<<<<< HEAD
        if not os.path.exists(module_path):
            fairseq_rel_path = os.path.join(
                os.path.dirname(__file__), '..', args.user_dir)
            if os.path.exists(fairseq_rel_path):
                module_path = fairseq_rel_path
        module_parent, module_name = os.path.split(module_path)

        if module_name not in sys.modules:
            sys.path.insert(0, module_parent)
            importlib.import_module(module_name)
            sys.path.pop(0)


def softmax(x, dim, onnx_trace=False):
=======
        if not os.path.exists(module_path) and not os.path.isfile(os.path.dirname(module_path)):
            fairseq_rel_path = os.path.join(os.path.dirname(__file__), args.user_dir)
            if os.path.exists(fairseq_rel_path):
                module_path = fairseq_rel_path
            else:
                fairseq_rel_path = os.path.join(
                    os.path.dirname(__file__), "..", args.user_dir
                )
                if os.path.exists(fairseq_rel_path):
                    module_path = fairseq_rel_path
                else:
                    raise FileNotFoundError(module_path)

        # ensure that user modules are only imported once
        import_user_module.memo = getattr(import_user_module, "memo", set())
        if module_path not in import_user_module.memo:
            import_user_module.memo.add(module_path)

            module_parent, module_name = os.path.split(module_path)
            if module_name not in sys.modules:
                sys.path.insert(0, module_parent)
                importlib.import_module(module_name)
            else:
                raise ImportError(
                    "Failed to import --user-dir={} because the corresponding module name "
                    "({}) is not globally unique. Please rename the directory to "
                    "something unique and try again.".format(module_path, module_name)
                )


def softmax(x, dim: int, onnx_trace: bool = False):
>>>>>>> 5ac5e8a2
    if onnx_trace:
        return F.softmax(x.float(), dim=dim)
    else:
        return F.softmax(x, dim=dim, dtype=torch.float32)


<<<<<<< HEAD
def log_softmax(x, dim, onnx_trace=False):
=======
def log_softmax(x, dim: int, onnx_trace: bool = False):
>>>>>>> 5ac5e8a2
    if onnx_trace:
        return F.log_softmax(x.float(), dim=dim)
    else:
        return F.log_softmax(x, dim=dim, dtype=torch.float32)


<<<<<<< HEAD
def get_perplexity(loss):
    try:
        return '{:.2f}'.format(math.pow(2, loss))
    except OverflowError:
        return float('inf')
=======
def get_perplexity(loss, round=2, base=2):
    from fairseq.logging.meters import safe_round

    if loss is None:
        return 0.0
    try:
        return safe_round(base ** loss, round)
    except OverflowError:
        return float("inf")
>>>>>>> 5ac5e8a2


def deprecation_warning(message, stacklevel=3):
    # don't use DeprecationWarning, since it's ignored by default
    warnings.warn(message, stacklevel=stacklevel)


def get_activation_fn(activation: str) -> Callable:
    """ Returns the activation function corresponding to `activation` """
<<<<<<< HEAD
    if activation == 'relu':
        return F.relu
    elif activation == 'gelu':
        return gelu
    elif activation == 'gelu_fast':
        deprecation_warning(
            '--activation-fn=gelu_fast has been renamed to gelu_accurate')
        return gelu_accurate
    elif activation == 'gelu_accurate':
        return gelu_accurate
    elif activation == 'tanh':
        return torch.tanh
    elif activation == 'linear':
        return lambda x: x
    else:
        raise RuntimeError(
            "--activation-fn {} not supported".format(activation))
=======
    from fairseq.modules import gelu, gelu_accurate

    if activation == "relu":
        return F.relu
    elif activation == "gelu":
        return gelu
    elif activation == "gelu_fast":
        deprecation_warning(
            "--activation-fn=gelu_fast has been renamed to gelu_accurate"
        )
        return gelu_accurate
    elif activation == "gelu_accurate":
        return gelu_accurate
    elif activation == "tanh":
        return torch.tanh
    elif activation == "linear":
        return lambda x: x
    else:
        raise RuntimeError("--activation-fn {} not supported".format(activation))
>>>>>>> 5ac5e8a2


def get_available_activation_fns() -> List:
    return [
<<<<<<< HEAD
        'relu',
        'gelu',
        'gelu_fast',  # deprecated
        'gelu_accurate',
        'tanh',
        'linear',
=======
        "relu",
        "gelu",
        "gelu_fast",  # deprecated
        "gelu_accurate",
        "tanh",
        "linear",
>>>>>>> 5ac5e8a2
    ]


@contextlib.contextmanager
<<<<<<< HEAD
def eval(model):
=======
def model_eval(model):
>>>>>>> 5ac5e8a2
    is_training = model.training
    model.eval()
    yield
    model.train(is_training)


def has_parameters(module):
    try:
        next(module.parameters())
        return True
    except StopIteration:
        return False


<<<<<<< HEAD
def set_torch_seed(seed):
    # Set seed based on args.seed and the update number so that we get
    # reproducible results when resuming from checkpoints
    assert isinstance(seed, int)
    torch.manual_seed(seed)
    torch.cuda.manual_seed(seed)
=======
def get_rng_state():
    state = {"torch_rng_state": torch.get_rng_state()}
    if xm is not None:
        state["xla_rng_state"] = xm.get_rng_state()
    if torch.cuda.is_available():
        state["cuda_rng_state"] = torch.cuda.get_rng_state()
    return state


def set_rng_state(state):
    torch.set_rng_state(state["torch_rng_state"])
    if xm is not None:
        xm.set_rng_state(state["xla_rng_state"])
    if torch.cuda.is_available():
        torch.cuda.set_rng_state(state["cuda_rng_state"])


class set_torch_seed(object):
    def __init__(self, seed):
        assert isinstance(seed, int)
        self.rng_state = get_rng_state()

        torch.manual_seed(seed)
        if xm is not None:
            xm.set_rng_state(seed)
        if torch.cuda.is_available():
            torch.cuda.manual_seed(seed)

    def __enter__(self):
        return self

    def __exit__(self, *exc):
        set_rng_state(self.rng_state)
>>>>>>> 5ac5e8a2


def parse_alignment(line):
    """
    Parses a single line from the alingment file.

    Args:
        line (str): String containing the alignment of the format:
            <src_idx_1>-<tgt_idx_1> <src_idx_2>-<tgt_idx_2> ..
            <src_idx_m>-<tgt_idx_m>. All indices are 0 indexed.

    Returns:
        torch.IntTensor: packed alignments of shape (2 * m).
    """
    alignments = line.strip().split()
    parsed_alignment = torch.IntTensor(2 * len(alignments))
    for idx, alignment in enumerate(alignments):
<<<<<<< HEAD
        src_idx, tgt_idx = alignment.split('-')
=======
        src_idx, tgt_idx = alignment.split("-")
>>>>>>> 5ac5e8a2
        parsed_alignment[2 * idx] = int(src_idx)
        parsed_alignment[2 * idx + 1] = int(tgt_idx)
    return parsed_alignment


def get_token_to_word_mapping(tokens, exclude_list):
    n = len(tokens)
    word_start = [int(token not in exclude_list) for token in tokens]
    word_idx = list(accumulate(word_start))
    token_to_word = {i: word_idx[i] for i in range(n)}
    return token_to_word


def extract_hard_alignment(attn, src_sent, tgt_sent, pad, eos):
<<<<<<< HEAD
    tgt_valid = ((tgt_sent != pad) & (tgt_sent != eos)
                 ).nonzero().squeeze(dim=-1)
    src_invalid = ((src_sent == pad) | (src_sent == eos)
                   ).nonzero().squeeze(dim=-1)
=======
    tgt_valid = (
        ((tgt_sent != pad) & (tgt_sent != eos)).nonzero(as_tuple=False).squeeze(dim=-1)
    )
    src_invalid = (
        ((src_sent == pad) | (src_sent == eos)).nonzero(as_tuple=False).squeeze(dim=-1)
    )
>>>>>>> 5ac5e8a2
    src_token_to_word = get_token_to_word_mapping(src_sent, [eos, pad])
    tgt_token_to_word = get_token_to_word_mapping(tgt_sent, [eos, pad])
    alignment = []
    if len(tgt_valid) != 0 and len(src_invalid) < len(src_sent):
        attn_valid = attn[tgt_valid]
<<<<<<< HEAD
        attn_valid[:, src_invalid] = float('-inf')
        _, src_indices = attn_valid.max(dim=1)
        for tgt_idx, src_idx in zip(tgt_valid, src_indices):
            alignment.append(
                (src_token_to_word[src_idx.item()] - 1, tgt_token_to_word[tgt_idx.item()] - 1))
=======
        attn_valid[:, src_invalid] = float("-inf")
        _, src_indices = attn_valid.max(dim=1)
        for tgt_idx, src_idx in zip(tgt_valid, src_indices):
            alignment.append(
                (
                    src_token_to_word[src_idx.item()] - 1,
                    tgt_token_to_word[tgt_idx.item()] - 1,
                )
            )
    return alignment


def extract_soft_alignment(attn, src_sent, tgt_sent, pad, eos):
    tgt_valid = (
        ((tgt_sent != pad)).nonzero(as_tuple=False)
    )
    src_valid = (
        ((src_sent != pad)).nonzero(as_tuple=False).squeeze(dim=-1)
    )
    alignment = []
    if len(tgt_valid) != 0 and len(src_valid) != 0:
        attn_valid = attn[tgt_valid, src_valid]
        alignment = [
            ["{:.6f}".format(p) for p in src_probs.tolist()]
            for src_probs in attn_valid
        ]
>>>>>>> 5ac5e8a2
    return alignment


def new_arange(x, *size):
    """
    Return a Tensor of `size` filled with a range function on the device of x.
    If size is empty, using the size of the variable x.
    """
    if len(size) == 0:
        size = x.size()
<<<<<<< HEAD
    return torch.arange(size[-1], device=x.device).expand(*size).contiguous()
=======
    return torch.arange(size[-1], device=x.device).expand(*size).contiguous()


def get_tpu_device():
    return xm.xla_device()


def tpu_data_loader(itr):
    import torch_xla.core.xla_model as xm
    import torch_xla.distributed.parallel_loader as pl
    from fairseq.data import iterators

    xm.rendezvous("tpu_data_loader")  # wait for all workers
    xm.mark_step()
    device = xm.xla_device()
    return iterators.CountingIterator(
        pl.ParallelLoader(itr, [device]).per_device_loader(device),
        start=getattr(itr, "n", 0),
        total=len(itr),
    )


class CudaEnvironment(object):
    def __init__(self):
        cur_device = torch.cuda.current_device()
        prop = torch.cuda.get_device_properties("cuda:{}".format(cur_device))
        self.name = prop.name
        self.major = prop.major
        self.minor = prop.minor
        self.total_memory_in_GB = prop.total_memory / 1024 / 1024 / 1024

    @staticmethod
    def pretty_print_cuda_env_list(cuda_env_list):
        """
        Given a list of CudaEnviorments, pretty print them
        """
        num_workers = len(cuda_env_list)
        center = "CUDA enviroments for all {} workers".format(num_workers)
        banner_len = 40 - len(center) // 2
        first_line = "*" * banner_len + center + "*" * banner_len
        logger.info(first_line)
        for r, env in enumerate(cuda_env_list):
            logger.info(
                "rank {:3d}: ".format(r)
                + "capabilities = {:2d}.{:<2d} ; ".format(env.major, env.minor)
                + "total memory = {:.3f} GB ; ".format(env.total_memory_in_GB)
                + "name = {:40s}".format(env.name)
            )
        logger.info(first_line)


def csv_str_list(x):
    return x.split(",")


def eval_str_list(x, type=float):
    if x is None:
        return None
    if isinstance(x, str):
        x = eval(x)
    try:
        return list(map(type, x))
    except TypeError:
        return [type(x)]


def eval_str_dict(x, type=dict):
    if x is None:
        return None
    if isinstance(x, str):
        x = eval(x)
    return x


def eval_bool(x, default=False):
    if x is None:
        return default
    try:
        return bool(eval(x))
    except TypeError:
        return default
>>>>>>> 5ac5e8a2
<|MERGE_RESOLUTION|>--- conflicted
+++ resolved
@@ -3,25 +3,6 @@
 # This source code is licensed under the MIT license found in the
 # LICENSE file in the root directory of this source tree.
 
-<<<<<<< HEAD
-from collections import defaultdict
-import contextlib
-import copy
-import importlib.util
-import math
-import os
-import sys
-from typing import Callable, List
-import warnings
-
-import torch
-import torch.nn.functional as F
-
-from itertools import accumulate
-from fairseq.modules import gelu, gelu_accurate
-
-import numpy as np
-=======
 import argparse
 import contextlib
 import copy
@@ -42,27 +23,11 @@
 
 try:
     from amp_C import multi_tensor_l2norm
->>>>>>> 5ac5e8a2
 
     multi_tensor_l2norm_available = True
 except ImportError:
     multi_tensor_l2norm_available = False
 
-<<<<<<< HEAD
-def load_ensemble_for_inference(filenames, task, model_arg_overrides=None):
-    from fairseq import checkpoint_utils
-    deprecation_warning(
-        'utils.load_ensemble_for_inference is deprecated. '
-        'Please use checkpoint_utils.load_model_ensemble instead.'
-    )
-    return checkpoint_utils.load_model_ensemble(
-        filenames, arg_overrides=model_arg_overrides, task=task,
-    )
-
-
-def apply_to_sample(f, sample):
-    if len(sample) == 0:
-=======
 try:
     import torch_xla.core.xla_model as xm
 except ImportError:
@@ -114,33 +79,12 @@
 
 def apply_to_sample(f, sample):
     if hasattr(sample, "__len__") and len(sample) == 0:
->>>>>>> 5ac5e8a2
         return {}
 
     def _apply(x):
         if torch.is_tensor(x):
             return f(x)
         elif isinstance(x, dict):
-<<<<<<< HEAD
-            return {
-                key: _apply(value)
-                for key, value in x.items()
-            }
-        elif isinstance(x, list):
-            return [_apply(x) for x in x]
-        else:
-            return x
-
-    return _apply(sample)
-
-
-def move_to_cuda(sample):
-
-    def _move_to_cuda(tensor):
-        return tensor.cuda()
-
-    return apply_to_sample(_move_to_cuda, sample)
-=======
             return {key: _apply(value) for key, value in x.items()}
         elif isinstance(x, list):
             return [_apply(x) for x in x]
@@ -152,7 +96,6 @@
             return x
 
     return _apply(sample)
->>>>>>> 5ac5e8a2
 
 
 def move_to_cuda(sample, device=None):
@@ -241,12 +184,8 @@
         for line in f_embed:
             pieces = line.rstrip().split(" ")
             embed_dict[pieces[0]] = torch.Tensor(
-<<<<<<< HEAD
-                [float(weight) for weight in pieces[1:]])
-=======
                 [float(weight) for weight in pieces[1:]]
             )
->>>>>>> 5ac5e8a2
     return embed_dict
 
 
@@ -280,16 +219,6 @@
             src_token = src_tokens[alignment[i]]
             # Either take the corresponding value in the aligned dictionary or just copy the original value.
             hypo_tokens[i] = align_dict.get(src_token, src_token)
-<<<<<<< HEAD
-    return ' '.join(hypo_tokens)
-
-
-def post_process_prediction(hypo_tokens, src_str, alignment, align_dict, tgt_dict, remove_bpe=None):
-    hypo_str = tgt_dict.string(hypo_tokens, remove_bpe)
-    if align_dict is not None:
-        hypo_str = replace_unk(hypo_str, src_str, alignment,
-                               align_dict, tgt_dict.unk_string())
-=======
     return " ".join(hypo_tokens)
 
 
@@ -309,7 +238,6 @@
         hypo_str = replace_unk(
             hypo_str, src_str, alignment, align_dict, tgt_dict.unk_string()
         )
->>>>>>> 5ac5e8a2
     if align_dict is not None or remove_bpe is not None:
         # Convert back to tokens for evaluating with unk replacement or without BPE
         # Note that the dictionary can be modified inside the method.
@@ -317,11 +245,7 @@
     return hypo_tokens, hypo_str, alignment
 
 
-<<<<<<< HEAD
-def make_positions(tensor, padding_idx, onnx_trace=False):
-=======
 def make_positions(tensor, padding_idx: int, onnx_trace: bool = False):
->>>>>>> 5ac5e8a2
     """Replace non-padding symbols with their position numbers.
 
     Position numbers begin at padding_idx+1. Padding symbols are ignored.
@@ -331,13 +255,7 @@
     # prefers ints, cumsum defaults to output longs, and ONNX doesn't know
     # how to handle the dtype kwarg in cumsum.
     mask = tensor.ne(padding_idx).int()
-<<<<<<< HEAD
-    return (
-        torch.cumsum(mask, dim=1).type_as(mask) * mask
-    ).long() + padding_idx
-=======
     return (torch.cumsum(mask, dim=1).type_as(mask) * mask).long() + padding_idx
->>>>>>> 5ac5e8a2
 
 
 def strip_pad(tensor, pad):
@@ -464,8 +382,6 @@
     return t.float().fill_(float("-inf")).type_as(t)
 
 
-<<<<<<< HEAD
-=======
 def _match_types(arg1, arg2):
     """Convert the numerical argument to the same type as the other argument"""
 
@@ -488,7 +404,6 @@
     return arg1, arg2
 
 
->>>>>>> 5ac5e8a2
 def resolve_max_positions(*args):
     """Resolve max position constraints from multiple sources."""
 
@@ -521,13 +436,7 @@
             elif isinstance(arg, dict):
                 max_positions = map_value_update(max_positions, arg)
             else:
-<<<<<<< HEAD
-                max_positions = tuple(
-                    map(nullsafe_min, zip(max_positions, arg))
-                )
-=======
                 max_positions = tuple(map(nullsafe_min, zip(max_positions, arg)))
->>>>>>> 5ac5e8a2
 
     return max_positions
 
@@ -536,22 +445,6 @@
     module_path = getattr(args, "user_dir", None)
     if module_path is not None:
         module_path = os.path.abspath(args.user_dir)
-<<<<<<< HEAD
-        if not os.path.exists(module_path):
-            fairseq_rel_path = os.path.join(
-                os.path.dirname(__file__), '..', args.user_dir)
-            if os.path.exists(fairseq_rel_path):
-                module_path = fairseq_rel_path
-        module_parent, module_name = os.path.split(module_path)
-
-        if module_name not in sys.modules:
-            sys.path.insert(0, module_parent)
-            importlib.import_module(module_name)
-            sys.path.pop(0)
-
-
-def softmax(x, dim, onnx_trace=False):
-=======
         if not os.path.exists(module_path) and not os.path.isfile(os.path.dirname(module_path)):
             fairseq_rel_path = os.path.join(os.path.dirname(__file__), args.user_dir)
             if os.path.exists(fairseq_rel_path):
@@ -583,31 +476,19 @@
 
 
 def softmax(x, dim: int, onnx_trace: bool = False):
->>>>>>> 5ac5e8a2
     if onnx_trace:
         return F.softmax(x.float(), dim=dim)
     else:
         return F.softmax(x, dim=dim, dtype=torch.float32)
 
 
-<<<<<<< HEAD
-def log_softmax(x, dim, onnx_trace=False):
-=======
 def log_softmax(x, dim: int, onnx_trace: bool = False):
->>>>>>> 5ac5e8a2
     if onnx_trace:
         return F.log_softmax(x.float(), dim=dim)
     else:
         return F.log_softmax(x, dim=dim, dtype=torch.float32)
 
 
-<<<<<<< HEAD
-def get_perplexity(loss):
-    try:
-        return '{:.2f}'.format(math.pow(2, loss))
-    except OverflowError:
-        return float('inf')
-=======
 def get_perplexity(loss, round=2, base=2):
     from fairseq.logging.meters import safe_round
 
@@ -617,7 +498,6 @@
         return safe_round(base ** loss, round)
     except OverflowError:
         return float("inf")
->>>>>>> 5ac5e8a2
 
 
 def deprecation_warning(message, stacklevel=3):
@@ -627,25 +507,6 @@
 
 def get_activation_fn(activation: str) -> Callable:
     """ Returns the activation function corresponding to `activation` """
-<<<<<<< HEAD
-    if activation == 'relu':
-        return F.relu
-    elif activation == 'gelu':
-        return gelu
-    elif activation == 'gelu_fast':
-        deprecation_warning(
-            '--activation-fn=gelu_fast has been renamed to gelu_accurate')
-        return gelu_accurate
-    elif activation == 'gelu_accurate':
-        return gelu_accurate
-    elif activation == 'tanh':
-        return torch.tanh
-    elif activation == 'linear':
-        return lambda x: x
-    else:
-        raise RuntimeError(
-            "--activation-fn {} not supported".format(activation))
-=======
     from fairseq.modules import gelu, gelu_accurate
 
     if activation == "relu":
@@ -665,35 +526,21 @@
         return lambda x: x
     else:
         raise RuntimeError("--activation-fn {} not supported".format(activation))
->>>>>>> 5ac5e8a2
 
 
 def get_available_activation_fns() -> List:
     return [
-<<<<<<< HEAD
-        'relu',
-        'gelu',
-        'gelu_fast',  # deprecated
-        'gelu_accurate',
-        'tanh',
-        'linear',
-=======
         "relu",
         "gelu",
         "gelu_fast",  # deprecated
         "gelu_accurate",
         "tanh",
         "linear",
->>>>>>> 5ac5e8a2
     ]
 
 
 @contextlib.contextmanager
-<<<<<<< HEAD
-def eval(model):
-=======
 def model_eval(model):
->>>>>>> 5ac5e8a2
     is_training = model.training
     model.eval()
     yield
@@ -708,14 +555,6 @@
         return False
 
 
-<<<<<<< HEAD
-def set_torch_seed(seed):
-    # Set seed based on args.seed and the update number so that we get
-    # reproducible results when resuming from checkpoints
-    assert isinstance(seed, int)
-    torch.manual_seed(seed)
-    torch.cuda.manual_seed(seed)
-=======
 def get_rng_state():
     state = {"torch_rng_state": torch.get_rng_state()}
     if xm is not None:
@@ -749,7 +588,6 @@
 
     def __exit__(self, *exc):
         set_rng_state(self.rng_state)
->>>>>>> 5ac5e8a2
 
 
 def parse_alignment(line):
@@ -767,11 +605,7 @@
     alignments = line.strip().split()
     parsed_alignment = torch.IntTensor(2 * len(alignments))
     for idx, alignment in enumerate(alignments):
-<<<<<<< HEAD
-        src_idx, tgt_idx = alignment.split('-')
-=======
         src_idx, tgt_idx = alignment.split("-")
->>>>>>> 5ac5e8a2
         parsed_alignment[2 * idx] = int(src_idx)
         parsed_alignment[2 * idx + 1] = int(tgt_idx)
     return parsed_alignment
@@ -786,31 +620,17 @@
 
 
 def extract_hard_alignment(attn, src_sent, tgt_sent, pad, eos):
-<<<<<<< HEAD
-    tgt_valid = ((tgt_sent != pad) & (tgt_sent != eos)
-                 ).nonzero().squeeze(dim=-1)
-    src_invalid = ((src_sent == pad) | (src_sent == eos)
-                   ).nonzero().squeeze(dim=-1)
-=======
     tgt_valid = (
         ((tgt_sent != pad) & (tgt_sent != eos)).nonzero(as_tuple=False).squeeze(dim=-1)
     )
     src_invalid = (
         ((src_sent == pad) | (src_sent == eos)).nonzero(as_tuple=False).squeeze(dim=-1)
     )
->>>>>>> 5ac5e8a2
     src_token_to_word = get_token_to_word_mapping(src_sent, [eos, pad])
     tgt_token_to_word = get_token_to_word_mapping(tgt_sent, [eos, pad])
     alignment = []
     if len(tgt_valid) != 0 and len(src_invalid) < len(src_sent):
         attn_valid = attn[tgt_valid]
-<<<<<<< HEAD
-        attn_valid[:, src_invalid] = float('-inf')
-        _, src_indices = attn_valid.max(dim=1)
-        for tgt_idx, src_idx in zip(tgt_valid, src_indices):
-            alignment.append(
-                (src_token_to_word[src_idx.item()] - 1, tgt_token_to_word[tgt_idx.item()] - 1))
-=======
         attn_valid[:, src_invalid] = float("-inf")
         _, src_indices = attn_valid.max(dim=1)
         for tgt_idx, src_idx in zip(tgt_valid, src_indices):
@@ -837,7 +657,6 @@
             ["{:.6f}".format(p) for p in src_probs.tolist()]
             for src_probs in attn_valid
         ]
->>>>>>> 5ac5e8a2
     return alignment
 
 
@@ -848,9 +667,6 @@
     """
     if len(size) == 0:
         size = x.size()
-<<<<<<< HEAD
-    return torch.arange(size[-1], device=x.device).expand(*size).contiguous()
-=======
     return torch.arange(size[-1], device=x.device).expand(*size).contiguous()
 
 
@@ -931,5 +747,4 @@
     try:
         return bool(eval(x))
     except TypeError:
-        return default
->>>>>>> 5ac5e8a2
+        return default