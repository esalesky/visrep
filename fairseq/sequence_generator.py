# Copyright (c) 2017-present, Facebook, Inc.
# All rights reserved.
#
# This source code is licensed under the license found in the LICENSE file in
# the root directory of this source tree. An additional grant of patent rights
# can be found in the PATENTS file in the same directory.

import math

import torch

from fairseq import search, utils
from fairseq.models import FairseqIncrementalDecoder

import pdb


class SequenceGenerator(object):
    def __init__(
        self, models, tgt_dict, beam_size=1, minlen=1, maxlen=None, stop_early=True,
        normalize_scores=True, len_penalty=1., unk_penalty=0., retain_dropout=False,
        sampling=False, sampling_topk=-1, sampling_temperature=1.,
        diverse_beam_groups=-1, diverse_beam_strength=0.5,
        match_source_len=False, no_repeat_ngram_size=0
    ):
        """Generates translations of a given source sentence.

        Args:
            beam_size (int, optional): beam width (default: 1)
            min/maxlen (int, optional): the length of the generated output will
                be bounded by minlen and maxlen (not including end-of-sentence)
            stop_early (bool, optional): stop generation immediately after we
                finalize beam_size hypotheses, even though longer hypotheses
                might have better normalized scores (default: True)
            normalize_scores (bool, optional): normalize scores by the length
                of the output (default: True)
            len_penalty (float, optional): length penalty, where <1.0 favors
                shorter, >1.0 favors longer sentences (default: 1.0)
            unk_penalty (float, optional): unknown word penalty, where <0
                produces more unks, >0 produces fewer (default: 0.0)
            retain_dropout (bool, optional): use dropout when generating
                (default: False)
            sampling (bool, optional): sample outputs instead of beam search
                (default: False)
            sampling_topk (int, optional): only sample among the top-k choices
                at each step (default: -1)
            sampling_temperature (float, optional): temperature for sampling,
                where values >1.0 produces more uniform sampling and values
                <1.0 produces sharper sampling (default: 1.0)
            diverse_beam_groups/strength (float, optional): parameters for
                Diverse Beam Search sampling
            match_source_len (bool, optional): outputs should match the source
                length (default: False)
        """
        self.models = models
        self.pad = tgt_dict.pad()
        self.unk = tgt_dict.unk()
        self.eos = tgt_dict.eos()
        self.vocab_size = len(tgt_dict)
        self.beam_size = beam_size
        self.minlen = minlen
        max_decoder_len = min(m.max_decoder_positions() for m in self.models)
        max_decoder_len -= 1  # we define maxlen not including the EOS marker
        self.maxlen = max_decoder_len if maxlen is None else min(maxlen, max_decoder_len)
        self.stop_early = stop_early
        self.normalize_scores = normalize_scores
        self.len_penalty = len_penalty
        self.unk_penalty = unk_penalty
        self.retain_dropout = retain_dropout
        self.match_source_len = match_source_len
        self.no_repeat_ngram_size = no_repeat_ngram_size

        assert sampling_topk < 0 or sampling, '--sampling-topk requires --sampling'

        if sampling:
            self.search = search.Sampling(tgt_dict, sampling_topk, sampling_temperature)
        elif diverse_beam_groups > 0:
            self.search = search.DiverseBeamSearch(tgt_dict, diverse_beam_groups, diverse_beam_strength)
        elif match_source_len:
            self.search = search.LengthConstrainedBeamSearch(
                tgt_dict, min_len_a=1, min_len_b=0, max_len_a=1, max_len_b=0,
            )
        else:
            self.search = search.BeamSearch(tgt_dict)

    def cuda(self):
        for model in self.models:
            model.cuda()
        return self

    def generate_batched_itr(
        self, data_itr, beam_size=None, maxlen_a=0.0, maxlen_b=None,
        cuda=False, timer=None, prefix_size=0,
    ):
        """Iterate over a batched dataset and yield individual translations.

        Args:
            maxlen_a/b (int, optional): generate sequences of maximum length
                ``ax + b``, where ``x`` is the source sentence length.
            cuda (bool, optional): use GPU for generation
            timer (StopwatchMeter, optional): time generations
            prefix_size (int, optional): prefill the generation with the gold
                prefix up to this length.
        """
        if maxlen_b is None:
            maxlen_b = self.maxlen

        for sample in data_itr:
            s = utils.move_to_cuda(sample) if cuda else sample
            if 'net_input' not in s:
                continue
            input = s['net_input']
            # model.forward normally channels prev_output_tokens into the decoder
            # separately, but SequenceGenerator directly calls model.encoder
            encoder_input = {
                k: v for k, v in input.items()
                if k != 'prev_output_tokens'
            }
            srclen = encoder_input['src_tokens'].size(1)
            if timer is not None:
                timer.start()
            with torch.no_grad():
                hypos = self.generate(
                    encoder_input,
                    beam_size=beam_size,
                    maxlen=int(maxlen_a*srclen + maxlen_b),
                    prefix_tokens=s['target'][:, :prefix_size] if prefix_size > 0 else None,
                )
            if timer is not None:
                timer.stop(sum(len(h[0]['tokens']) for h in hypos))
            for i, id in enumerate(s['id'].data):
                # remove padding
                src = utils.strip_pad(input['src_tokens'].data[i, :], self.pad)
                ref = utils.strip_pad(s['target'].data[i, :], self.pad) if s['target'] is not None else None
                yield id, src, ref, hypos[i]

    def generate(self, encoder_input, beam_size=None, maxlen=None, prefix_tokens=None):
        """Generate a batch of translations.

        Args:
            encoder_input (dict): dictionary containing the inputs to
                *model.encoder.forward*.
            beam_size (int, optional): overriding the beam size
                (default: *self.beam_size*).
            max_len (int, optional): maximum length of the generated sequence
            prefix_tokens (LongTensor, optional): force decoder to begin with
                these tokens
        """
        with torch.no_grad():
            return self._generate(encoder_input, beam_size, maxlen, prefix_tokens)

    def _generate(self, encoder_input, beam_size=None, maxlen=None, prefix_tokens=None):
        """See generate"""
        src_tokens = encoder_input['src_tokens']
<<<<<<< HEAD
        if src_tokens.dim() == 3:
            bsz, srclen, num_feats = src_tokens.size()
        else:
            bsz, srclen = src_tokens.size()
=======
        src_lengths = (src_tokens.ne(self.eos) & src_tokens.ne(self.pad)).long().sum(dim=1)
        bsz, srclen = src_tokens.size()
>>>>>>> fbd4cef9
        maxlen = min(maxlen, self.maxlen) if maxlen is not None else self.maxlen
        if self.match_source_len:
            maxlen = src_lengths.max().item()

        # the max beam size is the dictionary size - 1, since we never select pad
        beam_size = beam_size if beam_size is not None else self.beam_size
        beam_size = min(beam_size, self.vocab_size - 1)

        encoder_outs = []
        incremental_states = {}
        for model in self.models:
            if not self.retain_dropout:
                model.eval()
            if isinstance(model.decoder, FairseqIncrementalDecoder):
                incremental_states[model] = {}
            else:
                incremental_states[model] = None

            # compute the encoder output for each beam
            encoder_out = model.encoder(**encoder_input)
            new_order = torch.arange(bsz).view(-1, 1).repeat(1, beam_size).view(-1)
            new_order = new_order.to(src_tokens.device).long()
            encoder_out = model.encoder.reorder_encoder_out(encoder_out, new_order)
            encoder_outs.append(encoder_out)

        # initialize buffers
        scores = src_tokens.data.new(bsz * beam_size, maxlen + 1).float().fill_(0)
        scores_buf = scores.clone()
        tokens = src_tokens.data.new(bsz * beam_size, maxlen + 2).fill_(self.pad)
        tokens_buf = tokens.clone()
        tokens[:, 0] = self.eos
        attn, attn_buf = None, None
        nonpad_idxs = None

        # list of completed sentences
        finalized = [[] for i in range(bsz)]
        finished = [False for i in range(bsz)]
        worst_finalized = [{'idx': None, 'score': -math.inf} for i in range(bsz)]
        num_remaining_sent = bsz

        # number of candidate hypos per step
        cand_size = 2 * beam_size  # 2 x beam size in case half are EOS

        # offset arrays for converting between different indexing schemes
        bbsz_offsets = (torch.arange(0, bsz) * beam_size).unsqueeze(1).type_as(tokens)
        cand_offsets = torch.arange(0, cand_size).type_as(tokens)

        # helper function for allocating buffers on the fly
        buffers = {}

        def buffer(name, type_of=tokens):  # noqa
            if name not in buffers:
                buffers[name] = type_of.new()
            return buffers[name]

        def is_finished(sent, step, unfinalized_scores=None):
            """
            Check whether we've finished generation for a given sentence, by
            comparing the worst score among finalized hypotheses to the best
            possible score among unfinalized hypotheses.
            """
            assert len(finalized[sent]) <= beam_size
            if len(finalized[sent]) == beam_size:
                if self.stop_early or step == maxlen or unfinalized_scores is None:
                    return True
                # stop if the best unfinalized score is worse than the worst
                # finalized one
                best_unfinalized_score = unfinalized_scores[sent].max()
                if self.normalize_scores:
                    best_unfinalized_score /= maxlen ** self.len_penalty
                if worst_finalized[sent]['score'] >= best_unfinalized_score:
                    return True
            return False

        def finalize_hypos(step, bbsz_idx, eos_scores, unfinalized_scores=None):
            """
            Finalize the given hypotheses at this step, while keeping the total
            number of finalized hypotheses per sentence <= beam_size.

            Note: the input must be in the desired finalization order, so that
            hypotheses that appear earlier in the input are preferred to those
            that appear later.

            Args:
                step: current time step
                bbsz_idx: A vector of indices in the range [0, bsz*beam_size),
                    indicating which hypotheses to finalize
                eos_scores: A vector of the same size as bbsz_idx containing
                    scores for each hypothesis
                unfinalized_scores: A vector containing scores for all
                    unfinalized hypotheses
            """
            assert bbsz_idx.numel() == eos_scores.numel()

            # clone relevant token and attention tensors
            tokens_clone = tokens.index_select(0, bbsz_idx)
            tokens_clone = tokens_clone[:, 1:step + 2]  # skip the first index, which is EOS
            tokens_clone[:, step] = self.eos
            attn_clone = attn.index_select(0, bbsz_idx)[:, :, 1:step+2] if attn is not None else None

            # compute scores per token position
            pos_scores = scores.index_select(0, bbsz_idx)[:, :step+1]
            pos_scores[:, step] = eos_scores
            # convert from cumulative to per-position scores
            pos_scores[:, 1:] = pos_scores[:, 1:] - pos_scores[:, :-1]

            # normalize sentence-level scores
            if self.normalize_scores:
                eos_scores /= (step + 1) ** self.len_penalty

            cum_unfin = []
            prev = 0
            for f in finished:
                if f:
                    prev += 1
                else:
                    cum_unfin.append(prev)

            sents_seen = set()
            for i, (idx, score) in enumerate(zip(bbsz_idx.tolist(), eos_scores.tolist())):
                unfin_idx = idx // beam_size
                sent = unfin_idx + cum_unfin[unfin_idx]

                sents_seen.add((sent, unfin_idx))

                if self.match_source_len and step > src_lengths[unfin_idx]:
                    score = -math.inf

                def get_hypo():

                    if attn_clone is not None:
                        # remove padding tokens from attn scores
                        hypo_attn = attn_clone[i][nonpad_idxs[sent]]
                        _, alignment = hypo_attn.max(dim=0)
                    else:
                        hypo_attn = None
                        alignment = None

                    return {
                        'tokens': tokens_clone[i],
                        'score': score,
                        'attention': hypo_attn,  # src_len x tgt_len
                        'alignment': alignment,
                        'positional_scores': pos_scores[i],
                    }

                if len(finalized[sent]) < beam_size:
                    finalized[sent].append(get_hypo())
                elif not self.stop_early and score > worst_finalized[sent]['score']:
                    # replace worst hypo for this sentence with new/better one
                    worst_idx = worst_finalized[sent]['idx']
                    if worst_idx is not None:
                        finalized[sent][worst_idx] = get_hypo()

                    # find new worst finalized hypo for this sentence
                    idx, s = min(enumerate(finalized[sent]), key=lambda r: r[1]['score'])
                    worst_finalized[sent] = {
                        'score': s['score'],
                        'idx': idx,
                    }

            newly_finished = []
            for sent, unfin_idx in sents_seen:
                # check termination conditions for this sentence
                if not finished[sent] and is_finished(sent, step, unfinalized_scores):
                    finished[sent] = True
                    newly_finished.append(unfin_idx)
            return newly_finished

        reorder_state = None
        batch_idxs = None
        for step in range(maxlen + 1):  # one extra step for EOS marker
            # reorder decoder internal states based on the prev choice of beams
            if reorder_state is not None:
                if batch_idxs is not None:
                    # update beam indices to take into account removed sentences
                    corr = batch_idxs - torch.arange(batch_idxs.numel()).type_as(batch_idxs)
                    reorder_state.view(-1, beam_size).add_(corr.unsqueeze(-1) * beam_size)
                for i, model in enumerate(self.models):
                    if isinstance(model.decoder, FairseqIncrementalDecoder):
                        model.decoder.reorder_incremental_state(incremental_states[model], reorder_state)
                    encoder_outs[i] = model.encoder.reorder_encoder_out(encoder_outs[i], reorder_state)

            lprobs, avg_attn_scores = self._decode(tokens[:, :step + 1], encoder_outs, incremental_states)

            lprobs[:, self.pad] = -math.inf  # never select pad
            lprobs[:, self.unk] -= self.unk_penalty  # apply unk penalty

            if self.no_repeat_ngram_size > 0:
                # for each beam and batch sentence, generate a list of previous ngrams
                gen_ngrams = [{} for bbsz_idx in range(bsz * beam_size)]
                for bbsz_idx in range(bsz * beam_size):
                    gen_tokens = tokens[bbsz_idx].tolist()
                    for ngram in zip(*[gen_tokens[i:] for i in range(self.no_repeat_ngram_size)]):
                        gen_ngrams[bbsz_idx][tuple(ngram[:-1])] = \
                                gen_ngrams[bbsz_idx].get(tuple(ngram[:-1]), []) + [ngram[-1]]

            # Record attention scores
            if avg_attn_scores is not None:
                if attn is None:
                    attn = scores.new(bsz * beam_size, src_tokens.size(1), maxlen + 2)
                    attn_buf = attn.clone()
                    nonpad_idxs = src_tokens.ne(self.pad)
                attn[:, :, step + 1].copy_(avg_attn_scores)

            scores = scores.type_as(lprobs)
            scores_buf = scores_buf.type_as(lprobs)
            eos_bbsz_idx = buffer('eos_bbsz_idx')
            eos_scores = buffer('eos_scores', type_of=scores)
            if step < maxlen:
                self.search.set_src_lengths(src_lengths)

                if self.no_repeat_ngram_size > 0:
                    def calculate_banned_tokens(bbsz_idx):
                        # before decoding the next token, prevent decoding of ngrams that have already appeared
                        ngram_index = tuple(tokens[bbsz_idx, step + 2 - self.no_repeat_ngram_size:step + 1].tolist())
                        return gen_ngrams[bbsz_idx].get(ngram_index, [])

                    if step + 2 - self.no_repeat_ngram_size >= 0:
                        # no banned tokens if we haven't generated no_repeat_ngram_size tokens yet
                        banned_tokens = [calculate_banned_tokens(bbsz_idx) for bbsz_idx in range(bsz * beam_size)]
                    else:
                        banned_tokens = [[] for bbsz_idx in range(bsz * beam_size)]

                    for bbsz_idx in range(bsz * beam_size):
                        lprobs[bbsz_idx, banned_tokens[bbsz_idx]] = float('-Inf')

                if prefix_tokens is not None and step < prefix_tokens.size(1):
                    probs_slice = lprobs.view(bsz, -1, lprobs.size(-1))[:, 0, :]
                    cand_scores = torch.gather(
                        probs_slice, dim=1,
                        index=prefix_tokens[:, step].view(-1, 1).data
                    ).expand(-1, cand_size)
                    cand_indices = prefix_tokens[:, step].view(-1, 1).expand(bsz, cand_size).data
                    cand_beams = torch.zeros_like(cand_indices)
                else:
                    cand_scores, cand_indices, cand_beams = self.search.step(
                        step,
                        lprobs.view(bsz, -1, self.vocab_size),
                        scores.view(bsz, beam_size, -1)[:, :, :step],
                    )
            else:
                # make probs contain cumulative scores for each hypothesis
                lprobs.add_(scores[:, step - 1].unsqueeze(-1))

                # finalize all active hypotheses once we hit maxlen
                # pick the hypothesis with the highest prob of EOS right now
                torch.sort(
                    lprobs[:, self.eos],
                    descending=True,
                    out=(eos_scores, eos_bbsz_idx),
                )
                num_remaining_sent -= len(finalize_hypos(step, eos_bbsz_idx, eos_scores))
                assert num_remaining_sent == 0
                break

            # cand_bbsz_idx contains beam indices for the top candidate
            # hypotheses, with a range of values: [0, bsz*beam_size),
            # and dimensions: [bsz, cand_size]
            cand_bbsz_idx = cand_beams.add(bbsz_offsets)

            # finalize hypotheses that end in eos
            eos_mask = cand_indices.eq(self.eos)

            finalized_sents = set()
            if step >= self.minlen:
                # only consider eos when it's among the top beam_size indices
                torch.masked_select(
                    cand_bbsz_idx[:, :beam_size],
                    mask=eos_mask[:, :beam_size],
                    out=eos_bbsz_idx,
                )
                if eos_bbsz_idx.numel() > 0:
                    torch.masked_select(
                        cand_scores[:, :beam_size],
                        mask=eos_mask[:, :beam_size],
                        out=eos_scores,
                    )
                    finalized_sents = finalize_hypos(step, eos_bbsz_idx, eos_scores, cand_scores)
                    num_remaining_sent -= len(finalized_sents)

            assert num_remaining_sent >= 0
            if num_remaining_sent == 0:
                break
            assert step < maxlen

            if len(finalized_sents) > 0:
                new_bsz = bsz - len(finalized_sents)

                # construct batch_idxs which holds indices of batches to keep for the next pass
                batch_mask = cand_indices.new_ones(bsz)
                batch_mask[cand_indices.new(finalized_sents)] = 0
                batch_idxs = batch_mask.nonzero().squeeze(-1)

                eos_mask = eos_mask[batch_idxs]
                cand_beams = cand_beams[batch_idxs]
                bbsz_offsets.resize_(new_bsz, 1)
                cand_bbsz_idx = cand_beams.add(bbsz_offsets)
                cand_scores = cand_scores[batch_idxs]
                cand_indices = cand_indices[batch_idxs]
                if prefix_tokens is not None:
                    prefix_tokens = prefix_tokens[batch_idxs]
                src_lengths = src_lengths[batch_idxs]

                scores = scores.view(bsz, -1)[batch_idxs].view(new_bsz * beam_size, -1)
                scores_buf.resize_as_(scores)
                tokens = tokens.view(bsz, -1)[batch_idxs].view(new_bsz * beam_size, -1)
                tokens_buf.resize_as_(tokens)
                if attn is not None:
                    attn = attn.view(bsz, -1)[batch_idxs].view(new_bsz * beam_size, attn.size(1), -1)
                    attn_buf.resize_as_(attn)
                bsz = new_bsz
            else:
                batch_idxs = None

            # set active_mask so that values > cand_size indicate eos hypos
            # and values < cand_size indicate candidate active hypos.
            # After, the min values per row are the top candidate active hypos
            active_mask = buffer('active_mask')
            torch.add(
                eos_mask.type_as(cand_offsets) * cand_size,
                cand_offsets[:eos_mask.size(1)],
                out=active_mask,
            )

            # get the top beam_size active hypotheses, which are just the hypos
            # with the smallest values in active_mask
            active_hypos, _ignore = buffer('active_hypos'), buffer('_ignore')
            torch.topk(
                active_mask, k=beam_size, dim=1, largest=False,
                out=(_ignore, active_hypos)
            )

            active_bbsz_idx = buffer('active_bbsz_idx')
            torch.gather(
                cand_bbsz_idx, dim=1, index=active_hypos,
                out=active_bbsz_idx,
            )
            active_scores = torch.gather(
                cand_scores, dim=1, index=active_hypos,
                out=scores[:, step].view(bsz, beam_size),
            )

            active_bbsz_idx = active_bbsz_idx.view(-1)
            active_scores = active_scores.view(-1)

            # copy tokens and scores for active hypotheses
            torch.index_select(
                tokens[:, :step + 1], dim=0, index=active_bbsz_idx,
                out=tokens_buf[:, :step + 1],
            )
            torch.gather(
                cand_indices, dim=1, index=active_hypos,
                out=tokens_buf.view(bsz, beam_size, -1)[:, :, step + 1],
            )
            if step > 0:
                torch.index_select(
                    scores[:, :step], dim=0, index=active_bbsz_idx,
                    out=scores_buf[:, :step],
                )
            torch.gather(
                cand_scores, dim=1, index=active_hypos,
                out=scores_buf.view(bsz, beam_size, -1)[:, :, step],
            )

            # copy attention for active hypotheses
            if attn is not None:
                torch.index_select(
                    attn[:, :, :step + 2], dim=0, index=active_bbsz_idx,
                    out=attn_buf[:, :, :step + 2],
                )

            # swap buffers
            tokens, tokens_buf = tokens_buf, tokens
            scores, scores_buf = scores_buf, scores
            if attn is not None:
                attn, attn_buf = attn_buf, attn

            # reorder incremental state in decoder
            reorder_state = active_bbsz_idx

        # sort by score descending
        for sent in range(len(finalized)):
            finalized[sent] = sorted(finalized[sent], key=lambda r: r['score'], reverse=True)

        return finalized

    def _decode(self, tokens, encoder_outs, incremental_states):
        if len(self.models) == 1:
            return self._decode_one(tokens, self.models[0], encoder_outs[0], incremental_states, log_probs=True)

        log_probs = []
        avg_attn = None
        for model, encoder_out in zip(self.models, encoder_outs):
            probs, attn = self._decode_one(tokens, model, encoder_out, incremental_states, log_probs=True)
            log_probs.append(probs)
            if attn is not None:
                if avg_attn is None:
                    avg_attn = attn
                else:
                    avg_attn.add_(attn)
        avg_probs = torch.logsumexp(torch.stack(log_probs, dim=0), dim=0) - math.log(len(self.models))
        if avg_attn is not None:
            avg_attn.div_(len(self.models))
        return avg_probs, avg_attn

    def _decode_one(self, tokens, model, encoder_out, incremental_states, log_probs):
        with torch.no_grad():
            if incremental_states[model] is not None:
                decoder_out = list(model.decoder(tokens, encoder_out, incremental_state=incremental_states[model]))
            else:
                decoder_out = list(model.decoder(tokens, encoder_out))
            decoder_out[0] = decoder_out[0][:, -1, :]
            attn = decoder_out[1]
            if type(attn) is dict:
                attn = attn['attn']
            if attn is not None:
                if type(attn) is dict:
                    attn = attn['attn']
                attn = attn[:, -1, :]
        probs = model.get_normalized_probs(decoder_out, log_probs=log_probs)
        return probs, attn<|MERGE_RESOLUTION|>--- conflicted
+++ resolved
@@ -152,15 +152,14 @@
     def _generate(self, encoder_input, beam_size=None, maxlen=None, prefix_tokens=None):
         """See generate"""
         src_tokens = encoder_input['src_tokens']
-<<<<<<< HEAD
         if src_tokens.dim() == 3:
             bsz, srclen, num_feats = src_tokens.size()
         else:
             bsz, srclen = src_tokens.size()
-=======
-        src_lengths = (src_tokens.ne(self.eos) & src_tokens.ne(self.pad)).long().sum(dim=1)
-        bsz, srclen = src_tokens.size()
->>>>>>> fbd4cef9
+        if src_tokens.dim() == 3:
+            src_lengths = (src_tokens[:, :, 0].ne(self.eos) & src_tokens[:, :, 0].ne(self.pad)).long().sum(dim=1)
+        else:
+            src_lengths = (src_tokens.ne(self.eos) & src_tokens.ne(self.pad)).long().sum(dim=1)
         maxlen = min(maxlen, self.maxlen) if maxlen is not None else self.maxlen
         if self.match_source_len:
             maxlen = src_lengths.max().item()
