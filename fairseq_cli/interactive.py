--- conflicted
+++ resolved
@@ -7,19 +7,6 @@
 Translate raw text with a trained model. Batches data on-the-fly.
 """
 
-<<<<<<< HEAD
-from collections import namedtuple
-import fileinput
-
-import torch
-
-from fairseq import checkpoint_utils, options, tasks, utils
-from fairseq.data import encoders
-
-
-Batch = namedtuple('Batch', 'ids src_tokens src_lengths')
-Translation = namedtuple('Translation', 'src_str hypos pos_scores alignments')
-=======
 import ast
 import fileinput
 import logging
@@ -50,7 +37,6 @@
 
 Batch = namedtuple("Batch", "ids src_tokens src_lengths constraints")
 Translation = namedtuple("Translation", "src_str hypos pos_scores alignments")
->>>>>>> 5ac5e8a2
 
 
 def buffered_read(input, buffer_size):
@@ -66,55 +52,6 @@
         yield buffer
 
 
-<<<<<<< HEAD
-def make_batches(lines, args, task, max_positions, encode_fn):
-    tokens = [
-        task.source_dictionary.encode_line(
-            encode_fn(src_str), add_if_not_exist=False
-        ).long()
-        for src_str in lines
-    ]
-    lengths = torch.LongTensor([t.numel() for t in tokens])
-    itr = task.get_batch_iterator(
-        dataset=task.build_dataset_for_inference(tokens, lengths),
-        max_tokens=args.max_tokens,
-        max_sentences=args.max_sentences,
-        max_positions=max_positions,
-    ).next_epoch_itr(shuffle=False)
-    for batch in itr:
-        yield Batch(
-            ids=batch['id'],
-            src_tokens=batch['net_input']['src_tokens'], src_lengths=batch['net_input']['src_lengths'],
-        )
-
-
-def main(args):
-    utils.import_user_module(args)
-
-    if args.buffer_size < 1:
-        args.buffer_size = 1
-    if args.max_tokens is None and args.max_sentences is None:
-        args.max_sentences = 1
-
-    assert not args.sampling or args.nbest == args.beam, \
-        '--sampling requires --nbest to be equal to --beam'
-    assert not args.max_sentences or args.max_sentences <= args.buffer_size, \
-        '--max-sentences/--batch-size cannot be larger than --buffer-size'
-
-    print(args)
-
-    use_cuda = torch.cuda.is_available() and not args.cpu
-
-    # Setup task, e.g., translation
-    task = tasks.setup_task(args)
-
-    # Load ensemble
-    print('| loading model(s) from {}'.format(args.path))
-    models, _model_args = checkpoint_utils.load_model_ensemble(
-        args.path.split(':'),
-        arg_overrides=eval(args.model_overrides),
-        task=task,
-=======
 def make_batches(lines, cfg, task, max_positions, encode_fn):
     def encode_fn_target(x):
         return encode_fn(x)
@@ -212,7 +149,6 @@
         suffix=cfg.checkpoint.checkpoint_suffix,
         strict=(cfg.checkpoint.checkpoint_shard_count == 1),
         num_shards=cfg.checkpoint.checkpoint_shard_count,
->>>>>>> 5ac5e8a2
     )
 
     # Set dictionaries
@@ -221,23 +157,6 @@
 
     # Optimize ensemble for generation
     for model in models:
-<<<<<<< HEAD
-        model.make_generation_fast_(
-            beamable_mm_beam_size=None if args.no_beamable_mm else args.beam,
-            need_attn=args.print_alignment,
-        )
-        if args.fp16:
-            model.half()
-        if use_cuda:
-            model.cuda()
-
-    # Initialize generator
-    generator = task.build_generator(args)
-
-    # Handle tokenization and BPE
-    tokenizer = encoders.build_tokenizer(args)
-    bpe = encoders.build_bpe(args)
-=======
         if model is None:
             continue
         if cfg.common.fp16:
@@ -252,7 +171,6 @@
     # Handle tokenization and BPE
     tokenizer = task.build_tokenizer(cfg.tokenizer)
     bpe = task.build_bpe(cfg.bpe)
->>>>>>> 5ac5e8a2
 
     def encode_fn(x):
         if tokenizer is not None:
@@ -270,79 +188,6 @@
 
     # Load alignment dictionary for unknown word replacement
     # (None if no unknown word replacement, empty if no path to align dictionary)
-<<<<<<< HEAD
-    align_dict = utils.load_align_dict(args.replace_unk)
-
-    max_positions = utils.resolve_max_positions(
-        task.max_positions(),
-        *[model.max_positions() for model in models]
-    )
-
-    if args.buffer_size > 1:
-        print('| Sentence buffer size:', args.buffer_size)
-    print('| Type the input sentence and press return:')
-    start_id = 0
-    for inputs in buffered_read(args.input, args.buffer_size):
-        results = []
-        for batch in make_batches(inputs, args, task, max_positions, encode_fn):
-            src_tokens = batch.src_tokens
-            src_lengths = batch.src_lengths
-            if use_cuda:
-                src_tokens = src_tokens.cuda()
-                src_lengths = src_lengths.cuda()
-
-            sample = {
-                'net_input': {
-                    'src_tokens': src_tokens,
-                    'src_lengths': src_lengths,
-                },
-            }
-            translations = task.inference_step(generator, models, sample)
-            for i, (id, hypos) in enumerate(zip(batch.ids.tolist(), translations)):
-                src_tokens_i = utils.strip_pad(src_tokens[i], tgt_dict.pad())
-                results.append((start_id + id, src_tokens_i, hypos))
-
-        # sort output to match input order
-        for id, src_tokens, hypos in sorted(results, key=lambda x: x[0]):
-            if src_dict is not None:
-                src_str = src_dict.string(src_tokens, args.remove_bpe)
-                print('S-{}\t{}'.format(id, src_str))
-
-            # Process top predictions
-            for hypo in hypos[:min(len(hypos), args.nbest)]:
-                hypo_tokens, hypo_str, alignment = utils.post_process_prediction(
-                    hypo_tokens=hypo['tokens'].int().cpu(),
-                    src_str=src_str,
-                    alignment=hypo['alignment'],
-                    align_dict=align_dict,
-                    tgt_dict=tgt_dict,
-                    remove_bpe=args.remove_bpe,
-                )
-                hypo_str = decode_fn(hypo_str)
-                print('H-{}\t{}\t{}'.format(id, hypo['score'], hypo_str))
-                print('P-{}\t{}'.format(
-                    id,
-                    ' '.join(map(lambda x: '{:.4f}'.format(x), hypo['positional_scores'].tolist()))
-                ))
-                if args.print_alignment:
-                    alignment_str = " ".join(["{}-{}".format(src, tgt) for src, tgt in alignment])
-                    print('A-{}\t{}'.format(
-                        id,
-                        alignment_str
-                    ))
-
-        # update running id counter
-        start_id += len(inputs)
-
-
-def cli_main():
-    parser = options.get_generation_parser(interactive=True)
-    args = options.parse_args_and_arch(parser)
-    main(args)
-
-
-if __name__ == '__main__':
-=======
     align_dict = utils.load_align_dict(cfg.generation.replace_unk)
 
     max_positions = utils.resolve_max_positions(
@@ -468,5 +313,4 @@
 
 
 if __name__ == "__main__":
->>>>>>> 5ac5e8a2
     cli_main()