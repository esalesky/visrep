--- conflicted
+++ resolved
@@ -7,36 +7,6 @@
 Translate pre-processed data with a trained model.
 """
 
-<<<<<<< HEAD
-import torch
-
-from fairseq import bleu, checkpoint_utils, options, progress_bar, tasks, utils
-from fairseq.meters import StopwatchMeter, TimeMeter
-
-
-def main(args):
-    assert args.path is not None, '--path required for generation!'
-    assert not args.sampling or args.nbest == args.beam, \
-        '--sampling requires --nbest to be equal to --beam'
-    assert args.replace_unk is None or args.raw_text, \
-        '--replace-unk requires a raw text dataset (--raw-text)'
-
-    utils.import_user_module(args)
-
-    if args.max_tokens is None and args.max_sentences is None:
-        args.max_tokens = 12000
-    print(args)
-
-    use_cuda = torch.cuda.is_available() and not args.cpu
-
-    # Load dataset splits
-    task = tasks.setup_task(args)
-    task.load_dataset(args.gen_subset)
-
-    # Set dictionaries
-    try:
-        src_dict = getattr(task, 'source_dictionary', None)
-=======
 import ast
 import logging
 import math
@@ -115,154 +85,10 @@
     # Set dictionaries
     try:
         src_dict = getattr(task, "source_dictionary", None)
->>>>>>> 5ac5e8a2
     except NotImplementedError:
         src_dict = None
     tgt_dict = task.target_dictionary
 
-<<<<<<< HEAD
-    # Load ensemble
-    print('| loading model(s) from {}'.format(args.path))
-    models, _model_args = checkpoint_utils.load_model_ensemble(
-        args.path.split(':'),
-        arg_overrides=eval(args.model_overrides),
-        task=task,
-    )
-
-    # Optimize ensemble for generation
-    for model in models:
-        model.make_generation_fast_(
-            beamable_mm_beam_size=None if args.no_beamable_mm else args.beam,
-            need_attn=args.print_alignment,
-        )
-        if args.fp16:
-            model.half()
-        if use_cuda:
-            model.cuda()
-
-    # Load alignment dictionary for unknown word replacement
-    # (None if no unknown word replacement, empty if no path to align dictionary)
-    align_dict = utils.load_align_dict(args.replace_unk)
-
-    # Load dataset (possibly sharded)
-    itr = task.get_batch_iterator(
-        dataset=task.dataset(args.gen_subset),
-        max_tokens=args.max_tokens,
-        max_sentences=args.max_sentences,
-        max_positions=utils.resolve_max_positions(
-            task.max_positions(),
-            *[model.max_positions() for model in models]
-        ),
-        ignore_invalid_inputs=args.skip_invalid_size_inputs_valid_test,
-        required_batch_size_multiple=args.required_batch_size_multiple,
-        num_shards=args.num_shards,
-        shard_id=args.shard_id,
-        num_workers=args.num_workers,
-    ).next_epoch_itr(shuffle=False)
-
-    # Initialize generator
-    gen_timer = StopwatchMeter()
-    generator = task.build_generator(args)
-
-    # Generate and compute BLEU score
-    if args.sacrebleu:
-        scorer = bleu.SacrebleuScorer()
-    else:
-        scorer = bleu.Scorer(tgt_dict.pad(), tgt_dict.eos(), tgt_dict.unk())
-    num_sentences = 0
-    has_target = True
-    with progress_bar.build_progress_bar(args, itr) as t:
-        wps_meter = TimeMeter()
-        for sample in t:
-            sample = utils.move_to_cuda(sample) if use_cuda else sample
-            if 'net_input' not in sample:
-                continue
-
-            prefix_tokens = None
-            if args.prefix_size > 0:
-                prefix_tokens = sample['target'][:, :args.prefix_size]
-
-            gen_timer.start()
-            hypos = task.inference_step(generator, models, sample, prefix_tokens)
-            num_generated_tokens = sum(len(h[0]['tokens']) for h in hypos)
-            gen_timer.stop(num_generated_tokens)
-
-            for i, sample_id in enumerate(sample['id'].tolist()):
-                has_target = sample['target'] is not None
-
-                # Remove padding
-                src_tokens = utils.strip_pad(sample['net_input']['src_tokens'][i, :], tgt_dict.pad())
-                target_tokens = None
-                if has_target:
-                    target_tokens = utils.strip_pad(sample['target'][i, :], tgt_dict.pad()).int().cpu()
-
-                # Either retrieve the original sentences or regenerate them from tokens.
-                if align_dict is not None:
-                    src_str = task.dataset(args.gen_subset).src.get_original_text(sample_id)
-                    target_str = task.dataset(args.gen_subset).tgt.get_original_text(sample_id)
-                else:
-                    if src_dict is not None:
-                        src_str = src_dict.string(src_tokens, args.remove_bpe)
-                    else:
-                        src_str = ""
-                    if has_target:
-                        target_str = tgt_dict.string(target_tokens, args.remove_bpe, escape_unk=True)
-
-                if not args.quiet:
-                    if src_dict is not None:
-                        print('S-{}\t{}'.format(sample_id, src_str))
-                    if has_target:
-                        print('T-{}\t{}'.format(sample_id, target_str))
-
-                # Process top predictions
-                for j, hypo in enumerate(hypos[i][:args.nbest]):
-                    hypo_tokens, hypo_str, alignment = utils.post_process_prediction(
-                        hypo_tokens=hypo['tokens'].int().cpu(),
-                        src_str=src_str,
-                        alignment=hypo['alignment'],
-                        align_dict=align_dict,
-                        tgt_dict=tgt_dict,
-                        remove_bpe=args.remove_bpe,
-                    )
-
-                    if not args.quiet:
-                        print('H-{}\t{}\t{}'.format(sample_id, hypo['score'], hypo_str))
-                        print('P-{}\t{}'.format(
-                            sample_id,
-                            ' '.join(map(
-                                lambda x: '{:.4f}'.format(x),
-                                hypo['positional_scores'].tolist(),
-                            ))
-                        ))
-
-                        if args.print_alignment:
-                            print('A-{}\t{}'.format(
-                                sample_id,
-                                ' '.join(['{}-{}'.format(src_idx, tgt_idx) for src_idx, tgt_idx in alignment])
-                            ))
-
-                        if args.print_step:
-                            print('I-{}\t{}'.format(sample_id, hypo['steps']))
-
-                    # Score only the top hypothesis
-                    if has_target and j == 0:
-                        if align_dict is not None or args.remove_bpe is not None:
-                            # Convert back to tokens for evaluation with unk replacement and/or without BPE
-                            target_tokens = tgt_dict.encode_line(target_str, add_if_not_exist=True)
-                        if hasattr(scorer, 'add_string'):
-                            scorer.add_string(target_str, hypo_str)
-                        else:
-                            scorer.add(target_tokens, hypo_tokens)
-
-            wps_meter.update(num_generated_tokens)
-            t.log({'wps': round(wps_meter.avg)})
-            num_sentences += sample['nsentences']
-
-    print('| Translated {} sentences ({} tokens) in {:.1f}s ({:.2f} sentences/s, {:.2f} tokens/s)'.format(
-        num_sentences, gen_timer.n, gen_timer.sum, num_sentences / gen_timer.sum, 1. / gen_timer.avg))
-    if has_target:
-        print('| Generate {} with beam={}: {}'.format(args.gen_subset, args.beam, scorer.result_string()))
-=======
     overrides = ast.literal_eval(cfg.common_eval.model_overrides)
 
     # Load ensemble
@@ -568,7 +394,6 @@
             ),
             file=output_file,
         )
->>>>>>> 5ac5e8a2
 
     return scorer
 
@@ -579,9 +404,5 @@
     main(args)
 
 
-<<<<<<< HEAD
-if __name__ == '__main__':
-=======
 if __name__ == "__main__":
->>>>>>> 5ac5e8a2
     cli_main()